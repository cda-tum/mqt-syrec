/*
 * Copyright (c) 2023 - 2025 Chair for Design Automation, TUM
 * Copyright (c) 2025 Munich Quantum Software Company GmbH
 * All rights reserved.
 *
 * SPDX-License-Identifier: MIT
 *
 * Licensed under the MIT License
 */

#include "algorithms/synthesis/syrec_synthesis.hpp"

#include "core/circuit.hpp"
#include "core/gate.hpp"
#include "core/properties.hpp"
#include "core/syrec/expression.hpp"
#include "core/syrec/program.hpp"
#include "core/syrec/statement.hpp"
#include "core/syrec/variable.hpp"
#include "core/utils/timer.hpp"

#include <algorithm>
<<<<<<< HEAD
#include <boost/dynamic_bitset/dynamic_bitset.hpp>
#include <boost/graph/adjacency_list.hpp>
#include <boost/graph/detail/adjacency_list.hpp>
#include <boost/graph/properties.hpp>
#include <cassert>
#include <cstddef>
#include <functional>
#include <iostream>
#include <memory>
#include <numeric>
#include <optional>
#include <stack>
#include <string>
#include <variant>
#include <vector>

using namespace syrec;

namespace {
    /**
     * @brief This struct represents a wrapper object used to handle the gateAdded signal "event" invocations for a specific syrec::Circuit instance.
     *
     * The only thing preventing an "event-handler" registration like:
     * (Assuming typedef for signal in syrec::Circuit exists): typedef boost::signals2::signal<void(Gate&)> GateAddedSignalType;
     *
     * const auto leafCircuitInstance = std::make_shared<Circuit>();
     * // Define callback for gate added signal with automatic lifetime tracking of std::shared_ptr instance that should prevent callback execution if managed object was destroyed
     * leafCircuitInstance->gateAdded.connect(Circuit::GateAddedSignalType::slot_type(&Circuit::handleGateAddition, leafCircuitInstance.get()).track_foreign(leafCircuitInstance));
     *
     * is the reference to the statement stack. Otherwise, the gate addition signal invocation could be handled in the syrec::Circuit class itself.
     * Storing the syrec::Circuit as well as the statement stack as references should be ok since the lifetime of these objects should extend the lifetime of the Annotater instance
     * that is used to handle invocations of the defined boost::signal2 gateAdded "event". However, a future refactoring should simplify this design if possible so that the syrec::Circuit
     * can handle the "event" instead.
     */
    struct Annotater {
        explicit Annotater(Circuit& circuitReference, std::stack<Statement::ptr>& statementsReference):
            circuit(circuitReference), statements(statementsReference) {}

        void operator()(const Gate& gate) const {
            if (!statements.empty()) {
                circuit.annotate(gate, "lno", std::to_string(statements.top()->lineNumber));
            }
        }

        Circuit&                    circuit;    // NOLINT(cppcoreguidelines-avoid-const-or-ref-data-members)
        std::stack<Statement::ptr>& statements; // NOLINT(cppcoreguidelines-avoid-const-or-ref-data-members)
    };
} // namespace

// Helper Functions for the synthesis methods
SyrecSynthesis::SyrecSynthesis(Circuit& circ):
    circ(circ) {
    freeConstLinesMap.try_emplace(false /* emplacing a default constructed object */);
    freeConstLinesMap.try_emplace(true /* emplacing a default constructed object */);

    // root anlegen
    cctMan.current = add_vertex(cctMan.tree);
    cctMan.root    = cctMan.current;
    // Blatt anlegen
    cctMan.current = add_vertex(cctMan.tree);

    const auto leafCircuitInstance = std::make_shared<Circuit>();
    leafCircuitInstance->gateAdded.connect(Annotater(*leafCircuitInstance, stmts));
    get(boost::vertex_name, cctMan.tree)[cctMan.current].circ = leafCircuitInstance;
    add_edge(cctMan.root, cctMan.current, cctMan.tree);
}

void SyrecSynthesis::setMainModule(const Module::ptr& mainModule) {
    assert(modules.empty());
    modules.push(mainModule);
}

bool SyrecSynthesis::onModule(const Module::ptr& main) {
    for (const auto& stat: main->statements) {
        if (processStatement(stat)) {
            return false;
        }
=======
#include <cassert>
#include <cstddef>
#include <iostream>
#include <stack>
#include <string>
#include <vector>

namespace syrec {
    // Helper Functions for the synthesis methods
    SyrecSynthesis::SyrecSynthesis(Circuit& circ):
        circ(circ) {
        freeConstLinesMap.try_emplace(false /* emplacing a default constructed object */);
        freeConstLinesMap.try_emplace(true /* emplacing a default constructed object */);
    }

    void SyrecSynthesis::setMainModule(const Module::ptr& mainModule) {
        assert(modules.empty());
        modules.push(mainModule);
    }

    bool SyrecSynthesis::onModule(Circuit& circuit, const Module::ptr& main) {
        bool              synthesisOfModuleStatementOk = true;
        const std::size_t nModuleStatements            = main->statements.size();
        for (std::size_t i = 0; i < nModuleStatements && synthesisOfModuleStatementOk; ++i) {
            synthesisOfModuleStatementOk = processStatement(circuit, main->statements[i]);
        }
        return synthesisOfModuleStatementOk;
>>>>>>> 25c00fde
    }
    return assembleCircuit(cctMan.root);
}

/// If the input signals are repeated (i.e., rhs input signals are repeated)
bool SyrecSynthesis::checkRepeats() {
    std::vector checkLhsVec(expLhsVector.cbegin(), expLhsVector.cend());
    std::vector checkRhsVec(expRhsVector.cbegin(), expRhsVector.cend());

<<<<<<< HEAD
    for (unsigned k = 0; k < checkLhsVec.size(); k++) {
        if (checkLhsVec.at(k).empty()) {
            checkLhsVec.erase(checkLhsVec.begin() + k);
        }
    }

    for (unsigned k = 0; k < checkRhsVec.size(); k++) {
        if (checkRhsVec.at(k).empty()) {
            checkRhsVec.erase(checkRhsVec.begin() + k);
=======
        checkLhsVec.erase(std::remove_if(checkLhsVec.begin(), checkLhsVec.end(), [](const std::vector<unsigned>& linesContainer) { return linesContainer.empty(); }), checkLhsVec.end());
        checkRhsVec.erase(std::remove_if(checkRhsVec.begin(), checkRhsVec.end(), [](const std::vector<unsigned>& linesContainer) { return linesContainer.empty(); }), checkRhsVec.end());

        bool foundRepeat = false;
        for (std::size_t i = 0; i < checkRhsVec.size() && !foundRepeat; ++i) {
            for (std::size_t j = 0; j < checkRhsVec.size() && !foundRepeat; ++j) {
                foundRepeat = i != j && checkRhsVec[i] == checkRhsVec[j];
            }
>>>>>>> 25c00fde
        }
    }

<<<<<<< HEAD
    for (unsigned i = 0; i < checkRhsVec.size(); i++) {
        for (unsigned j = 0; j < checkRhsVec.size(); j++) {
            if ((j != i) && checkRhsVec.at(i) == checkRhsVec.at(j)) {
                expOpVector.clear();
                expLhsVector.clear();
                expRhsVector.clear();
                return true;
            }
        }
    }

    for (auto const& i: checkLhsVec) {
        for (auto const& j: checkRhsVec) {
            if (i == j) {
                expOpVector.clear();
                expLhsVector.clear();
                expRhsVector.clear();
                return true;
            }
=======
        for (std::size_t i = 0; i < checkLhsVec.size() && !foundRepeat; ++i) {
            foundRepeat = checkLhsVec[i] == checkRhsVec[i];
>>>>>>> 25c00fde
        }
    }

<<<<<<< HEAD
    expOpVector.clear();
    expLhsVector.clear();
    expRhsVector.clear();
    return false;
}

bool SyrecSynthesis::opRhsLhsExpression([[maybe_unused]] const Expression::ptr& expression, [[maybe_unused]] std::vector<unsigned>& v) {
    return true;
}
bool SyrecSynthesis::opRhsLhsExpression([[maybe_unused]] const VariableExpression& expression, [[maybe_unused]] std::vector<unsigned>& v) {
    return true;
}
bool SyrecSynthesis::opRhsLhsExpression([[maybe_unused]] const BinaryExpression& expression, [[maybe_unused]] std::vector<unsigned>& v) {
    return true;
}

bool SyrecSynthesis::onStatement(const Statement::ptr& statement) {
    stmts.push(statement);
    bool okay = false;
    if (auto const* swapStat = dynamic_cast<SwapStatement*>(statement.get())) {
        okay = onStatement(*swapStat);
    } else if (auto const* unaryStat = dynamic_cast<UnaryStatement*>(statement.get())) {
        okay = onStatement(*unaryStat);
    } else if (auto const* assignStat = dynamic_cast<AssignStatement*>(statement.get())) {
        okay = onStatement(*assignStat);
    } else if (auto const* ifStat = dynamic_cast<IfStatement*>(statement.get())) {
        okay = onStatement(*ifStat);
    } else if (auto const* forStat = dynamic_cast<ForStatement*>(statement.get())) {
        okay = onStatement(*forStat);
    } else if (auto const* callStat = dynamic_cast<CallStatement*>(statement.get())) {
        okay = onStatement(*callStat);
    } else if (auto const* uncallStat = dynamic_cast<UncallStatement*>(statement.get())) {
        okay = onStatement(*uncallStat);
    } else if (auto const* skipStat = statement.get()) {
        okay = onStatement(*skipStat);
    } else {
        return false;
=======
        expOpVector.clear();
        expLhsVector.clear();
        expRhsVector.clear();
        return foundRepeat;
>>>>>>> 25c00fde
    }

    stmts.pop();
    return okay;
}

<<<<<<< HEAD
bool SyrecSynthesis::onStatement(const SwapStatement& statement) {
    std::vector<unsigned> lhs;
    std::vector<unsigned> rhs;
=======
    bool SyrecSynthesis::onStatement(Circuit& circuit, const Statement::ptr& statement) {
        stmts.push(statement);

        // To be able to associate which gates are associated with a statement in the syrec-editor we need to set the appropriate annotation that will be added for each created gate
        circuit.setOrUpdateGlobalGateAnnotation(GATE_ANNOTATION_KEY_ASSOCIATED_STATEMENT_LINE_NUMBER, std::to_string(static_cast<std::size_t>(statement->lineNumber)));

        bool okay = true;
        if (auto const* swapStat = dynamic_cast<SwapStatement*>(statement.get())) {
            okay = onStatement(circuit, *swapStat);
        } else if (auto const* unaryStat = dynamic_cast<UnaryStatement*>(statement.get())) {
            okay = onStatement(circuit, *unaryStat);
        } else if (auto const* assignStat = dynamic_cast<AssignStatement*>(statement.get())) {
            okay = onStatement(circuit, *assignStat);
        } else if (auto const* ifStat = dynamic_cast<IfStatement*>(statement.get())) {
            okay = onStatement(circuit, *ifStat);
        } else if (auto const* forStat = dynamic_cast<ForStatement*>(statement.get())) {
            okay = onStatement(circuit, *forStat);
        } else if (auto const* callStat = dynamic_cast<CallStatement*>(statement.get())) {
            okay = onStatement(circuit, *callStat);
        } else if (auto const* uncallStat = dynamic_cast<UncallStatement*>(statement.get())) {
            okay = onStatement(circuit, *uncallStat);
        } else if (auto const* skipStat = statement.get()) {
            okay = onStatement(*skipStat);
        } else {
            okay = false;
        }
>>>>>>> 25c00fde

    getVariables(statement.lhs, lhs);
    getVariables(statement.rhs, rhs);

<<<<<<< HEAD
    assert(lhs.size() == rhs.size());
=======
    bool SyrecSynthesis::onStatement(Circuit& circuit, const SwapStatement& statement) {
        std::vector<unsigned> lhs;
        std::vector<unsigned> rhs;
>>>>>>> 25c00fde

    swap(lhs, rhs);

    return true;
}

<<<<<<< HEAD
bool SyrecSynthesis::onStatement(const UnaryStatement& statement) {
    // load variable
    std::vector<unsigned> var;
    getVariables(statement.var, var);

    switch (statement.unaryOperation) {
        case UnaryStatement::UnaryOperation::Invert:
            bitwiseNegation(var);
            break;
        case UnaryStatement::UnaryOperation::Increment:
            increment(var);
            break;
        case UnaryStatement::UnaryOperation::Decrement:
            decrement(var);
            break;
        default:
            return false;
=======
        return swap(circuit, lhs, rhs);
>>>>>>> 25c00fde
    }
    return true;
}

<<<<<<< HEAD
bool SyrecSynthesis::onStatement(const AssignStatement& statement) {
    std::vector<unsigned> lhs;
    std::vector<unsigned> rhs;
    std::vector<unsigned> d;

    getVariables(statement.lhs, lhs);

    opRhsLhsExpression(statement.rhs, d);
    SyrecSynthesis::onExpression(statement.rhs, rhs, lhs, statement.assignOperation);
    opVec.clear();

    bool status = false;

    switch (statement.assignOperation) {
        case AssignStatement::AssignOperation::Add: {
            assignAdd(status, lhs, rhs, statement.assignOperation);
        } break;

        case AssignStatement::AssignOperation::Subtract: {
            assignSubtract(status, lhs, rhs, statement.assignOperation);
        } break;

        case AssignStatement::AssignOperation::Exor: {
            assignExor(status, lhs, rhs, statement.assignOperation);
        } break;

        default:
            return false;
    }

    return status;
}

bool SyrecSynthesis::onStatement(const IfStatement& statement) {
    // calculate expression
    std::vector<unsigned> expressionResult;

    if (auto const* binary = dynamic_cast<BinaryExpression*>(statement.condition.get())) {
        onExpression(statement.condition, expressionResult, {}, binary->binaryOperation);
    } else if (auto const* shift = dynamic_cast<ShiftExpression*>(statement.condition.get())) {
        onExpression(statement.condition, expressionResult, {}, shift->shiftOperation);
    } else {
        onExpression(statement.condition, expressionResult, {}, BinaryExpression::BinaryOperation::Add);
    }

    assert(expressionResult.size() == 1U);

    // add new helper line
    const unsigned helperLine = expressionResult.front();

    // activate this line
    // NOLINTNEXTLINE warning stems from Boost itself
    addActiveControl(helperLine);

    for (const Statement::ptr& stat: statement.thenStatements) {
        if (processStatement(stat)) {
            return false;
=======
    bool SyrecSynthesis::onStatement(Circuit& circuit, const UnaryStatement& statement) {
        // load variable
        std::vector<unsigned> var;
        getVariables(statement.var, var);

        switch (statement.op) {
            case UnaryStatement::Invert:
                return bitwiseNegation(circuit, var);
            case UnaryStatement::Increment:
                return increment(circuit, var);
            case UnaryStatement::Decrement:
                return decrement(circuit, var);
            default:
                return false;
        }
    }

    bool SyrecSynthesis::onStatement(Circuit& circuit, const AssignStatement& statement) {
        std::vector<unsigned> lhs;
        std::vector<unsigned> rhs;
        std::vector<unsigned> d;

        getVariables(statement.lhs, lhs);
        opRhsLhsExpression(statement.rhs, d);

        bool synthesisOfAssignmentOk = SyrecSynthesis::onExpression(circuit, statement.rhs, rhs, lhs, statement.op);
        opVec.clear();

        switch (statement.op) {
            case AssignStatement::Add: {
                synthesisOfAssignmentOk &= assignAdd(circuit, lhs, rhs, statement.op);
                break;
            }
            case AssignStatement::Subtract: {
                synthesisOfAssignmentOk &= assignSubtract(circuit, lhs, rhs, statement.op);
                break;
            }
            case AssignStatement::Exor: {
                synthesisOfAssignmentOk &= assignExor(circuit, lhs, rhs, statement.op);
                break;
            }
            default:
                return false;
        }
        return synthesisOfAssignmentOk;
    }

    bool SyrecSynthesis::onStatement(Circuit& circuit, const IfStatement& statement) {
        // calculate expression
        std::vector<unsigned> expressionResult;

        const bool synthesisOfStatementOk = onExpression(circuit, statement.condition, expressionResult, {}, 0U);
        assert(expressionResult.size() == 1U);
        if (!synthesisOfStatementOk) {
            return false;
        }

        // add new helper line
        const unsigned helperLine = expressionResult.front();
        circuit.activateControlLinePropagationScope();
        circuit.registerControlLineForPropagationInCurrentAndNestedScopes(helperLine);

        for (const Statement::ptr& stat: statement.thenStatements) {
            if (!processStatement(circuit, stat)) {
                return false;
            }
>>>>>>> 25c00fde
        }
    }

<<<<<<< HEAD
    // toggle helper line
    removeActiveControl(helperLine);
    get(boost::vertex_name, cctMan.tree)[cctMan.current].circ->appendNot(helperLine);
    addActiveControl(helperLine);

    for (const Statement::ptr& stat: statement.elseStatements) {
        if (processStatement(stat)) {
            return false;
=======
        // Toggle helper line.
        // We do not want to use the current helper line controlling the conditional execution of the statements
        // of both branches of the current IfStatement when negating the value of said helper line
        circuit.deregisterControlLineFromPropagationInCurrentScope(helperLine);
        circuit.createAndAddNotGate(helperLine);
        circuit.registerControlLineForPropagationInCurrentAndNestedScopes(helperLine);

        for (const Statement::ptr& stat: statement.elseStatements) {
            if (!processStatement(circuit, stat)) {
                return false;
            }
>>>>>>> 25c00fde
        }
    }

<<<<<<< HEAD
    // de-active helper line
    removeActiveControl(helperLine);
    get(boost::vertex_name, cctMan.tree)[cctMan.current].circ->appendNot(helperLine);

    return true;
}

bool SyrecSynthesis::onStatement(const ForStatement& statement) {
    const auto& [nfrom, nTo] = statement.range;
=======
        // We do not want to use the current helper line controlling the conditional execution of the statements
        // of both branches of the current IfStatement when negating the value of said helper line
        circuit.deregisterControlLineFromPropagationInCurrentScope(helperLine);
        circuit.createAndAddNotGate(helperLine);
        circuit.deactivateControlLinePropagationScope();
        return true;
    }

    bool SyrecSynthesis::onStatement(Circuit& circuit, const ForStatement& statement) {
        const auto& [nfrom, nTo] = statement.range;
>>>>>>> 25c00fde

    const unsigned     from         = nfrom ? nfrom->evaluate(loopMap) : 0U; // default value is 0u
    const unsigned     to           = nTo->evaluate(loopMap);
    const unsigned     step         = statement.step ? statement.step->evaluate(loopMap) : 1U; // default step is +1
    const std::string& loopVariable = statement.loopVariable;

    if (from <= to) {
        // The iteration range of a loop is defined as the interval [start, end)
        for (unsigned i = from; i < to; i += step) {
            // adjust loop variable if necessary

            if (!loopVariable.empty()) {
                loopMap[loopVariable] = i;
            }

<<<<<<< HEAD
            for (const auto& stat: statement.statements) {
                if (processStatement(stat)) {
                    return false;
=======
                for (const auto& stat: statement.statements) {
                    if (!processStatement(circuit, stat)) {
                        return false;
                    }
>>>>>>> 25c00fde
                }
            }
        }
    }

    else if (from > to) {
        // Again, the iteration range of a loop in which the start value is larger than the end value, the end value is assumed to be
        // not included in the iteration range [start, end)
        for (auto i = static_cast<int>(from); i > static_cast<int>(to); i -= static_cast<int>(step)) {
            // adjust loop variable if necessary

<<<<<<< HEAD
            if (!loopVariable.empty()) {
                loopMap[loopVariable] = static_cast<unsigned>(i);
            }

            for (const auto& stat: statement.statements) {
                if (processStatement(stat)) {
                    return false;
=======
                if (!loopVariable.empty()) {
                    loopMap[loopVariable] = static_cast<unsigned>(i);
                }

                for (const auto& stat: statement.statements) {
                    if (!processStatement(circuit, stat)) {
                        return false;
                    }
>>>>>>> 25c00fde
                }
            }
        }
    }
    // clear loop variable if necessary
    if (!loopVariable.empty()) {
        assert(loopMap.erase(loopVariable) == 1U);
    }

    return true;
}

bool SyrecSynthesis::onStatement(const CallStatement& statement) {
    // 1. Adjust the references module's parameters to the call arguments
    for (unsigned i = 0U; i < statement.parameters.size(); ++i) {
        const std::string&   parameter       = statement.parameters.at(i);
        const Variable::ptr& moduleParameter = statement.target->parameters.at(i);

        moduleParameter->setReference(modules.top()->findParameterOrVariable(parameter));
    }

<<<<<<< HEAD
    // 2. Create new lines for the module's variables
    addVariables(circ, statement.target->variables);
=======
    bool SyrecSynthesis::onStatement(Circuit& circuit, const CallStatement& statement) {
        // 1. Adjust the references module's parameters to the call arguments
        for (unsigned i = 0U; i < statement.parameters.size(); ++i) {
            const std::string&   parameter       = statement.parameters.at(i);
            const Variable::ptr& moduleParameter = statement.target->parameters.at(i);
>>>>>>> 25c00fde

    modules.push(statement.target);
    for (const Statement::ptr& stat: statement.target->statements) {
        if (processStatement(stat)) {
            return false;
        }
    }
    modules.pop();

<<<<<<< HEAD
    return true;
}

bool SyrecSynthesis::onStatement(const UncallStatement& statement) {
    // 1. Adjust the references module's parameters to the call arguments
    for (unsigned i = 0U; i < statement.parameters.size(); ++i) {
        const std::string& parameter       = statement.parameters.at(i);
        const auto&        moduleParameter = statement.target->parameters.at(i);
=======
        // 2. Create new lines for the module's variables
        addVariables(circuit, statement.target->variables);

        modules.push(statement.target);
        for (const Statement::ptr& stat: statement.target->statements) {
            if (!processStatement(circuit, stat)) {
                return false;
            }
        }
        modules.pop();
>>>>>>> 25c00fde

        moduleParameter->setReference(modules.top()->findParameterOrVariable(parameter));
    }

<<<<<<< HEAD
    // 2. Create new lines for the module's variables
    addVariables(circ, statement.target->variables);
=======
    bool SyrecSynthesis::onStatement(Circuit& circuit, const UncallStatement& statement) {
        // 1. Adjust the references module's parameters to the call arguments
        for (unsigned i = 0U; i < statement.parameters.size(); ++i) {
            const std::string& parameter       = statement.parameters.at(i);
            const auto&        moduleParameter = statement.target->parameters.at(i);
>>>>>>> 25c00fde

    modules.push(statement.target);

<<<<<<< HEAD
    const auto statements = statement.target->statements;
    for (auto it = statements.rbegin(); it != statements.rend(); ++it) {
        const auto reverseStatement = (*it)->reverse();
        if (processStatement(reverseStatement)) {
            return false;
        }
    }
=======
        // 2. Create new lines for the module's variables
        addVariables(circuit, statement.target->variables);
>>>>>>> 25c00fde

    modules.pop();

<<<<<<< HEAD
    return true;
}
=======
        const auto statements = statement.target->statements;
        for (auto it = statements.rbegin(); it != statements.rend(); ++it) {
            const auto reverseStatement = (*it)->reverse();
            if (!processStatement(circuit, reverseStatement)) {
                return false;
            }
        }
>>>>>>> 25c00fde

bool SyrecSynthesis::onStatement(const SkipStatement& statement [[maybe_unused]]) {
    return true;
}

bool SyrecSynthesis::onExpression(const Expression::ptr& expression, std::vector<unsigned>& lines, std::vector<unsigned> const& lhsStat, const OperationVariant op) {
    if (auto const* numeric = dynamic_cast<NumericExpression*>(expression.get())) {
        return onExpression(*numeric, lines);
    }
    if (auto const* variable = dynamic_cast<VariableExpression*>(expression.get())) {
        return onExpression(*variable, lines);
    }
    if (auto const* binary = dynamic_cast<BinaryExpression*>(expression.get())) {
        return onExpression(*binary, lines, lhsStat, op);
    }
    if (auto const* shift = dynamic_cast<ShiftExpression*>(expression.get())) {
        return onExpression(*shift, lines, lhsStat, op);
    }
    return false;
}

<<<<<<< HEAD
bool SyrecSynthesis::onExpression(const ShiftExpression& expression, std::vector<unsigned>& lines, std::vector<unsigned> const& lhsStat, const OperationVariant op) {
    std::vector<unsigned> lhs;
    if (!onExpression(expression.lhs, lhs, lhsStat, op)) {
        return false;
    }

    const unsigned rhs = expression.rhs->evaluate(loopMap);

    switch (expression.shiftOperation) {
        case ShiftExpression::ShiftOperation::Left: // <<
            getConstantLines(expression.bitwidth(), 0U, lines);
            leftShift(lines, lhs, rhs);
            break;
        case ShiftExpression::ShiftOperation::Right: // <<
            getConstantLines(expression.bitwidth(), 0U, lines);
            rightShift(lines, lhs, rhs);
            break;
        default:
            return false;
    }

    return true;
}
=======
    bool SyrecSynthesis::onExpression(Circuit& circuit, const Expression::ptr& expression, std::vector<unsigned>& lines, std::vector<unsigned> const& lhsStat, unsigned op) {
        if (auto const* numeric = dynamic_cast<NumericExpression*>(expression.get())) {
            return onExpression(circuit, *numeric, lines);
        }
        if (auto const* variable = dynamic_cast<VariableExpression*>(expression.get())) {
            return onExpression(*variable, lines);
        }
        if (auto const* binary = dynamic_cast<BinaryExpression*>(expression.get())) {
            return onExpression(circuit, *binary, lines, lhsStat, op);
        }
        if (auto const* shift = dynamic_cast<ShiftExpression*>(expression.get())) {
            return onExpression(circuit, *shift, lines, lhsStat, op);
        }
        return false;
    }

    bool SyrecSynthesis::onExpression(Circuit& circuit, const ShiftExpression& expression, std::vector<unsigned>& lines, std::vector<unsigned> const& lhsStat, unsigned op) {
        std::vector<unsigned> lhs;
        if (!onExpression(circuit, expression.lhs, lhs, lhsStat, op)) {
            return false;
        }

        const unsigned rhs = expression.rhs->evaluate(loopMap);
        switch (expression.op) {
            case ShiftExpression::Left: // <<
                getConstantLines(circuit, expression.bitwidth(), 0U, lines);
                return leftShift(circuit, lines, lhs, rhs);
            case ShiftExpression::Right: // <<
                getConstantLines(circuit, expression.bitwidth(), 0U, lines);
                return rightShift(circuit, lines, lhs, rhs);
            default:
                return false;
        }
    }

    bool SyrecSynthesis::onExpression(Circuit& circuit, const NumericExpression& expression, std::vector<unsigned>& lines) {
        getConstantLines(circuit, expression.bitwidth(), expression.value->evaluate(loopMap), lines);
        return true;
    }
>>>>>>> 25c00fde

bool SyrecSynthesis::onExpression(const NumericExpression& expression, std::vector<unsigned>& lines) {
    getConstantLines(expression.bitwidth(), expression.value->evaluate(loopMap), lines);
    return true;
}

<<<<<<< HEAD
bool SyrecSynthesis::onExpression(const VariableExpression& expression, std::vector<unsigned>& lines) {
    getVariables(expression.var, lines);
    return true;
}

bool SyrecSynthesis::onExpression(const BinaryExpression& expression, std::vector<unsigned>& lines, std::vector<unsigned> const& lhsStat, const OperationVariant op) {
    std::vector<unsigned> lhs;
    std::vector<unsigned> rhs;
=======
    bool SyrecSynthesis::onExpression(Circuit& circuit, const BinaryExpression& expression, std::vector<unsigned>& lines, std::vector<unsigned> const& lhsStat, unsigned op) {
        std::vector<unsigned> lhs;
        std::vector<unsigned> rhs;

        if (!onExpression(circuit, expression.lhs, lhs, lhsStat, op) || !onExpression(circuit, expression.rhs, rhs, lhsStat, op)) {
            return false;
        }
>>>>>>> 25c00fde

    if (!onExpression(expression.lhs, lhs, lhsStat, op) || !onExpression(expression.rhs, rhs, lhsStat, op)) {
        return false;
    }

    expLhss.push(lhs);
    expRhss.push(rhs);
    expOpp.push(expression.binaryOperation);

    // The previous implementation used unscoped enum declarations for both the operations of a BinaryExpression as well as for an AssignStatement.
    // Additionally, the expOpp and opVec data structures used to store both types of operations as unsigned integers (with unscoped enums being implicitly convertible to unsigned integers)
    // thus the comparison between the elements was possible. Since we are now storing the scoped enum values instead, we need to separately handle binary and assignment operations when
    // comparing the two types with the latter requiring a conversion to determine its matching binary operation counterpart. While the scoped enum values can be converted to their underlying
    // numeric data type (or any other type), they require an explicit cast instead.
    if (expOpp.size() == opVec.size()) {
        if (std::holds_alternative<BinaryExpression::BinaryOperation>(op) && expOpp.top() == std::get<BinaryExpression::BinaryOperation>(op)) {
            return true;
        }
<<<<<<< HEAD
        if (std::optional<BinaryExpression::BinaryOperation> mappedToBinaryOperationFromAssignmentOperation = std::holds_alternative<AssignStatement::AssignOperation>(op) ? tryMapAssignmentToBinaryOperation(std::get<AssignStatement::AssignOperation>(op)) : std::nullopt; mappedToBinaryOperationFromAssignmentOperation.has_value() && expOpp.top() == *mappedToBinaryOperationFromAssignmentOperation) {
            return true;
=======

        bool synthesisOfExprOk = true;
        switch (expression.op) {
            case BinaryExpression::Add: // +
                synthesisOfExprOk = expAdd(circuit, expression.bitwidth(), lines, lhs, rhs);
                break;
            case BinaryExpression::Subtract: // -
                synthesisOfExprOk = expSubtract(circuit, expression.bitwidth(), lines, lhs, rhs);
                break;
            case BinaryExpression::Exor: // ^
                synthesisOfExprOk = expExor(circuit, expression.bitwidth(), lines, lhs, rhs);
                break;
            case BinaryExpression::Multiply: // *
                getConstantLines(circuit, expression.bitwidth(), 0U, lines);
                synthesisOfExprOk = multiplication(circuit, lines, lhs, rhs);
                break;
            case BinaryExpression::Divide: // /
                getConstantLines(circuit, expression.bitwidth(), 0U, lines);
                synthesisOfExprOk = division(circuit, lines, lhs, rhs);
                break;
            case BinaryExpression::Modulo: { // %
                getConstantLines(circuit, expression.bitwidth(), 0U, lines);
                std::vector<unsigned> quot;
                getConstantLines(circuit, expression.bitwidth(), 0U, quot);

                synthesisOfExprOk = bitwiseCnot(circuit, lines, lhs); // duplicate lhs
                synthesisOfExprOk &= modulo(circuit, quot, lines, rhs);
            } break;
            case BinaryExpression::LogicalAnd: // &&
                lines.emplace_back(getConstantLine(circuit, false));
                synthesisOfExprOk = conjunction(circuit, lines.front(), lhs.front(), rhs.front());
                break;
            case BinaryExpression::LogicalOr: // ||
                lines.emplace_back(getConstantLine(circuit, false));
                synthesisOfExprOk = disjunction(circuit, lines.front(), lhs.front(), rhs.front());
                break;
            case BinaryExpression::BitwiseAnd: // &
                getConstantLines(circuit, expression.bitwidth(), 0U, lines);
                synthesisOfExprOk = bitwiseAnd(circuit, lines, lhs, rhs);
                break;
            case BinaryExpression::BitwiseOr: // |
                getConstantLines(circuit, expression.bitwidth(), 0U, lines);
                synthesisOfExprOk = bitwiseOr(circuit, lines, lhs, rhs);
                break;
            case BinaryExpression::LessThan: // <
                lines.emplace_back(getConstantLine(circuit, false));
                synthesisOfExprOk = lessThan(circuit, lines.front(), lhs, rhs);
                break;
            case BinaryExpression::GreaterThan: // >
                lines.emplace_back(getConstantLine(circuit, false));
                synthesisOfExprOk = greaterThan(circuit, lines.front(), lhs, rhs);
                break;
            case BinaryExpression::Equals: // =
                lines.emplace_back(getConstantLine(circuit, false));
                synthesisOfExprOk = equals(circuit, lines.front(), lhs, rhs);
                break;
            case BinaryExpression::NotEquals: // !=
                lines.emplace_back(getConstantLine(circuit, false));
                synthesisOfExprOk = notEquals(circuit, lines.front(), lhs, rhs);
                break;
            case BinaryExpression::LessEquals: // <=
                lines.emplace_back(getConstantLine(circuit, false));
                synthesisOfExprOk = lessEquals(circuit, lines.front(), lhs, rhs);
                break;
            case BinaryExpression::GreaterEquals: // >=
                lines.emplace_back(getConstantLine(circuit, false));
                synthesisOfExprOk = greaterEquals(circuit, lines.front(), lhs, rhs);
                break;
            default:
                return false;
>>>>>>> 25c00fde
        }
    }

<<<<<<< HEAD
    switch (expression.binaryOperation) {
        case BinaryExpression::BinaryOperation::Add: // +
            expAdd(expression.bitwidth(), lines, lhs, rhs);
            break;
        case BinaryExpression::BinaryOperation::Subtract: // -
            expSubtract(expression.bitwidth(), lines, lhs, rhs);
            break;
        case BinaryExpression::BinaryOperation::Exor: // ^
            expExor(expression.bitwidth(), lines, lhs, rhs);
            break;
        case BinaryExpression::BinaryOperation::Multiply: // *
            getConstantLines(expression.bitwidth(), 0U, lines);
            multiplication(lines, lhs, rhs);
            break;
        case BinaryExpression::BinaryOperation::Divide: // /
            getConstantLines(expression.bitwidth(), 0U, lines);
            division(lines, lhs, rhs);
            break;
        case BinaryExpression::BinaryOperation::Modulo: { // %
            getConstantLines(expression.bitwidth(), 0U, lines);
            std::vector<unsigned> quot;
            getConstantLines(expression.bitwidth(), 0U, quot);

            bitwiseCnot(lines, lhs); // duplicate lhs
            modulo(quot, lines, rhs);
        } break;
        case BinaryExpression::BinaryOperation::LogicalAnd: // &&
            lines.emplace_back(getConstantLine(false));
            conjunction(lines.at(0), lhs.at(0), rhs.at(0));
            break;
        case BinaryExpression::BinaryOperation::LogicalOr: // ||
            lines.emplace_back(getConstantLine(false));
            disjunction(lines.at(0), lhs.at(0), rhs.at(0));
            break;
        case BinaryExpression::BinaryOperation::BitwiseAnd: // &
            getConstantLines(expression.bitwidth(), 0U, lines);
            bitwiseAnd(lines, lhs, rhs);
            break;
        case BinaryExpression::BinaryOperation::BitwiseOr: // |
            getConstantLines(expression.bitwidth(), 0U, lines);
            bitwiseOr(lines, lhs, rhs);
            break;
        case BinaryExpression::BinaryOperation::LessThan: // <
            lines.emplace_back(getConstantLine(false));
            lessThan(lines.at(0), lhs, rhs);
            break;
        case BinaryExpression::BinaryOperation::GreaterThan: // >
            lines.emplace_back(getConstantLine(false));
            greaterThan(lines.at(0), lhs, rhs);
            break;
        case BinaryExpression::BinaryOperation::Equals: // =
            lines.emplace_back(getConstantLine(false));
            equals(lines.at(0), lhs, rhs);
            break;
        case BinaryExpression::BinaryOperation::NotEquals: // !=
            lines.emplace_back(getConstantLine(false));
            notEquals(lines.at(0), lhs, rhs);
            break;
        case BinaryExpression::BinaryOperation::LessEquals: // <=
            lines.emplace_back(getConstantLine(false));
            lessEquals(lines.at(0), lhs, rhs);
            break;
        case BinaryExpression::BinaryOperation::GreaterEquals: // >=
            lines.emplace_back(getConstantLine(false));
            greaterEquals(lines.at(0), lhs, rhs);
            break;
        default:
            return false;
=======
        return synthesisOfExprOk;
>>>>>>> 25c00fde
    }

    return true;
}

/// Function when the assignment statements consist of binary expressions and does not include repeated input signals

<<<<<<< HEAD
//**********************************************************************
//*****                      Unary Operations                      *****
//**********************************************************************

bool SyrecSynthesis::bitwiseNegation(const std::vector<unsigned>& dest) {
    for (const unsigned idx: dest) {
        get(boost::vertex_name, cctMan.tree)[cctMan.current].circ->appendNot(idx);
    }
    return true;
}

bool SyrecSynthesis::decrement(const std::vector<unsigned>& dest) {
    for (const unsigned int i: dest) {
        get(boost::vertex_name, cctMan.tree)[cctMan.current].circ->appendNot(i);
        addActiveControl(i);
    }

    for (const unsigned int i: dest) {
        removeActiveControl(i);
    }

    return true;
}

bool SyrecSynthesis::increment(const std::vector<unsigned>& dest) {
    for (const unsigned int i: dest) {
        addActiveControl(i);
    }

    for (auto destLineIterator = dest.rbegin(); destLineIterator != dest.rend(); ++destLineIterator) {
        removeActiveControl(*destLineIterator);
        get(boost::vertex_name, cctMan.tree)[cctMan.current].circ->appendNot(*destLineIterator);
=======
    bool SyrecSynthesis::bitwiseNegation(Circuit& circuit, const std::vector<unsigned>& dest) {
        for (const auto line: dest) {
            circuit.createAndAddNotGate(line);
        }
        return true;
    }

    bool SyrecSynthesis::decrement(Circuit& circuit, const std::vector<unsigned>& dest) {
        circuit.activateControlLinePropagationScope();
        for (const auto line: dest) {
            circuit.createAndAddNotGate(line);
            circuit.registerControlLineForPropagationInCurrentAndNestedScopes(line);
        }
        circuit.deactivateControlLinePropagationScope();
        return true;
    }

    bool SyrecSynthesis::increment(Circuit& circuit, const std::vector<unsigned>& dest) {
        circuit.activateControlLinePropagationScope();
        for (const auto line: dest) {
            circuit.registerControlLineForPropagationInCurrentAndNestedScopes(line);
        }

        for (int i = static_cast<int>(dest.size()) - 1; i >= 0; --i) {
            circuit.deregisterControlLineFromPropagationInCurrentScope(dest[static_cast<std::size_t>(i)]);
            circuit.createAndAddNotGate(dest[static_cast<std::size_t>(i)]);
        }
        circuit.deactivateControlLinePropagationScope();
        return true;
>>>>>>> 25c00fde
    }
    return true;
}

//**********************************************************************
//*****                     Binary Operations                      *****
//**********************************************************************

<<<<<<< HEAD
bool SyrecSynthesis::bitwiseAnd(const std::vector<unsigned>& dest, const std::vector<unsigned>& src1, const std::vector<unsigned>& src2) {
    bool ok = true;
    for (unsigned i = 0U; i < dest.size(); ++i) {
        ok &= conjunction(dest.at(i), src1.at(i), src2.at(i));
=======
    bool SyrecSynthesis::bitwiseAnd(Circuit& circuit, const std::vector<unsigned>& dest, const std::vector<unsigned>& src1, const std::vector<unsigned>& src2) {
        bool synthesisOk = src1.size() >= dest.size() && src2.size() >= dest.size();
        for (std::size_t i = 0; i < dest.size() && synthesisOk; ++i) {
            synthesisOk &= conjunction(circuit, dest[i], src1[i], src2[i]);
        }
        return synthesisOk;
>>>>>>> 25c00fde
    }
    return ok;
}

<<<<<<< HEAD
bool SyrecSynthesis::bitwiseCnot(const std::vector<unsigned>& dest, const std::vector<unsigned>& src) {
    for (unsigned i = 0U; i < src.size(); ++i) {
        get(boost::vertex_name, cctMan.tree)[cctMan.current].circ->appendCnot(src.at(i), dest.at(i));
=======
    bool SyrecSynthesis::bitwiseCnot(Circuit& circuit, const std::vector<unsigned>& dest, const std::vector<unsigned>& src) {
        const bool synthesisOk = dest.size() >= src.size();
        for (std::size_t i = 0; i < src.size() && synthesisOk; ++i) {
            circuit.createAndAddCnotGate(src[i], dest[i]);
        }
        return synthesisOk;
>>>>>>> 25c00fde
    }
    return true;
}

<<<<<<< HEAD
bool SyrecSynthesis::bitwiseOr(const std::vector<unsigned>& dest, const std::vector<unsigned>& src1, const std::vector<unsigned>& src2) {
    bool ok = true;
    for (unsigned i = 0U; i < dest.size(); ++i) {
        ok &= disjunction(dest.at(i), src1.at(i), src2.at(i));
=======
    bool SyrecSynthesis::bitwiseOr(Circuit& circuit, const std::vector<unsigned>& dest, const std::vector<unsigned>& src1, const std::vector<unsigned>& src2) {
        bool synthesisOk = src1.size() >= dest.size() && src2.size() >= dest.size();
        for (std::size_t i = 0; i < dest.size() && synthesisOk; ++i) {
            synthesisOk &= disjunction(circuit, dest[i], src1[i], src2[i]);
        }
        return synthesisOk;
>>>>>>> 25c00fde
    }
    return ok;
}

<<<<<<< HEAD
bool SyrecSynthesis::conjunction(unsigned dest, unsigned src1, unsigned src2) {
    get(boost::vertex_name, cctMan.tree)[cctMan.current].circ->appendToffoli(src1, src2, dest);

    return true;
}

bool SyrecSynthesis::decreaseWithCarry(const std::vector<unsigned>& dest, const std::vector<unsigned>& src, unsigned carry) {
    for (unsigned i = 0U; i < src.size(); ++i) {
        get(boost::vertex_name, cctMan.tree)[cctMan.current].circ->appendNot(dest.at(i));
    }

    increaseWithCarry(dest, src, carry);

    for (unsigned i = 0U; i < src.size(); ++i) {
        get(boost::vertex_name, cctMan.tree)[cctMan.current].circ->appendNot(dest.at(i));
    }

    return true;
}

bool SyrecSynthesis::disjunction(const unsigned dest, const unsigned src1, const unsigned src2) {
    get(boost::vertex_name, cctMan.tree)[cctMan.current].circ->appendCnot(src1, dest);
    get(boost::vertex_name, cctMan.tree)[cctMan.current].circ->appendCnot(src2, dest);
    get(boost::vertex_name, cctMan.tree)[cctMan.current].circ->appendToffoli(src1, src2, dest);

    return true;
}

bool SyrecSynthesis::division(const std::vector<unsigned>& dest, const std::vector<unsigned>& src1, const std::vector<unsigned>& src2) {
    if (!modulo(dest, src1, src2)) {
        return false;
    }

    std::vector<unsigned> sum;
    std::vector<unsigned> partial;

    for (std::size_t i = 1U; i < src1.size(); ++i) {
        get(boost::vertex_name, cctMan.tree)[cctMan.current].circ->appendNot(src2.at(i));
    }

    for (std::size_t i = 1U; i < src1.size(); ++i) {
        addActiveControl(src2.at(i));
    }
=======
    bool SyrecSynthesis::conjunction(Circuit& circuit, unsigned dest, unsigned src1, unsigned src2) {
        circuit.createAndAddToffoliGate(src1, src2, dest);
        return true;
    }

    bool SyrecSynthesis::decreaseWithCarry(Circuit& circuit, const std::vector<unsigned>& dest, const std::vector<unsigned>& src, unsigned carry) {
        bool synthesisOk = dest.size() >= src.size();
        for (std::size_t i = 0; i < src.size() && synthesisOk; ++i) {
            circuit.createAndAddNotGate(dest[i]);
        }

        synthesisOk &= increaseWithCarry(circuit, dest, src, carry);
        for (std::size_t i = 0; i < src.size() && synthesisOk; ++i) {
            circuit.createAndAddNotGate(dest[i]);
        }
        return synthesisOk;
    }

    bool SyrecSynthesis::disjunction(Circuit& circuit, const unsigned dest, const unsigned src1, const unsigned src2) {
        circuit.createAndAddCnotGate(src1, dest);
        circuit.createAndAddCnotGate(src2, dest);
        circuit.createAndAddToffoliGate(src1, src2, dest);
        return true;
    }

    bool SyrecSynthesis::division(Circuit& circuit, const std::vector<unsigned>& dest, const std::vector<unsigned>& src1, const std::vector<unsigned>& src2) {
        if (!modulo(circuit, dest, src1, src2)) {
            return false;
        }
>>>>>>> 25c00fde

    for (int i = static_cast<int>(src1.size()) - 1; i >= 0; --i) {
        const auto castedIdx = static_cast<std::size_t>(i);

<<<<<<< HEAD
        partial.push_back(src2.at(src1.size() - 1U - castedIdx));
        sum.insert(sum.begin(), src1.at(castedIdx));
        addActiveControl(dest.at(castedIdx));
        increase(sum, partial);
        removeActiveControl(dest.at(castedIdx));
        if (i == 0) {
            continue;
        }

        for (auto j = src1.size() - castedIdx; j < src1.size(); ++j) {
            removeActiveControl(src2.at(j));
        }
        get(boost::vertex_name, cctMan.tree)[cctMan.current].circ->appendNot(src2.at(src1.size() - castedIdx));
        for (auto j = src1.size() + 1U - castedIdx; j < src1.size(); ++j) {
            addActiveControl(src2.at(j));
        }
    }

    return true;
}

bool SyrecSynthesis::equals(const unsigned dest, const std::vector<unsigned>& src1, const std::vector<unsigned>& src2) {
    for (unsigned i = 0U; i < src1.size(); ++i) {
        get(boost::vertex_name, cctMan.tree)[cctMan.current].circ->appendCnot(src2.at(i), src1.at(i));
        get(boost::vertex_name, cctMan.tree)[cctMan.current].circ->appendNot(src1.at(i));
    }

    const Gate::line_container controls(src1.begin(), src1.end());
    get(boost::vertex_name, cctMan.tree)[cctMan.current].circ->appendMultiControlToffoli(controls, dest);

    for (unsigned i = 0U; i < src1.size(); ++i) {
        get(boost::vertex_name, cctMan.tree)[cctMan.current].circ->appendCnot(src2.at(i), src1.at(i));
        get(boost::vertex_name, cctMan.tree)[cctMan.current].circ->appendNot(src1.at(i));
    }

    return true;
}

bool SyrecSynthesis::greaterEquals(const unsigned dest, const std::vector<unsigned>& srcTwo, const std::vector<unsigned>& srcOne) {
    if (!greaterThan(dest, srcOne, srcTwo)) {
        return false;
    }
    get(boost::vertex_name, cctMan.tree)[cctMan.current].circ->appendNot(dest);

    return true;
}

bool SyrecSynthesis::greaterThan(const unsigned dest, const std::vector<unsigned>& src2, const std::vector<unsigned>& src1) {
    return lessThan(dest, src1, src2);
}

bool SyrecSynthesis::increase(const std::vector<unsigned>& rhs, const std::vector<unsigned>& lhs) {
    if (auto bitwidth = static_cast<int>(rhs.size()); bitwidth == 1) {
        get(boost::vertex_name, cctMan.tree)[cctMan.current].circ->appendCnot(lhs.at(0), rhs.at(0));
    } else {
        for (int i = 1; i <= bitwidth - 1; ++i) {
            get(boost::vertex_name, cctMan.tree)[cctMan.current].circ->appendCnot(lhs.at(static_cast<std::size_t>(i)), rhs.at(static_cast<std::size_t>(i)));
        }
        for (int i = bitwidth - 2; i >= 1; --i) {
            get(boost::vertex_name, cctMan.tree)[cctMan.current].circ->appendCnot(lhs.at(static_cast<std::size_t>(i)), lhs.at(static_cast<std::size_t>(i) + 1));
        }
        for (int i = 0; i <= bitwidth - 2; ++i) {
            get(boost::vertex_name, cctMan.tree)[cctMan.current].circ->appendToffoli(rhs.at(static_cast<std::size_t>(i)), lhs.at(static_cast<std::size_t>(i)), lhs.at(static_cast<std::size_t>(i) + 1));
        }

        get(boost::vertex_name, cctMan.tree)[cctMan.current].circ->appendCnot(lhs.at(static_cast<std::size_t>(bitwidth - 1)), rhs.at(static_cast<std::size_t>(bitwidth - 1)));

        for (int i = bitwidth - 2; i >= 1; --i) {
            get(boost::vertex_name, cctMan.tree)[cctMan.current].circ->appendToffoli(lhs.at(static_cast<std::size_t>(i)), rhs.at(static_cast<std::size_t>(i)), lhs.at(static_cast<std::size_t>(i) + 1));
            get(boost::vertex_name, cctMan.tree)[cctMan.current].circ->appendCnot(lhs.at(static_cast<std::size_t>(i)), rhs.at(static_cast<std::size_t>(i)));
=======
        if (src2.size() < src1.size() || dest.size() < src1.size()) {
            return false;
        }

        for (std::size_t i = 1; i < src1.size(); ++i) {
            circuit.createAndAddNotGate(src2[i]);
        }

        circuit.activateControlLinePropagationScope();
        for (std::size_t i = 1U; i < src1.size(); ++i) {
            circuit.registerControlLineForPropagationInCurrentAndNestedScopes(src2[i]);
        }

        std::size_t helperIndex = 0;
        bool        synthesisOk = true;
        for (int i = static_cast<int>(src1.size()) - 1; i >= 0 && synthesisOk; --i) {
            const auto castedIndex = static_cast<std::size_t>(i);

            partial.push_back(src2[helperIndex++]);
            sum.insert(sum.begin(), src1[castedIndex]);
            circuit.registerControlLineForPropagationInCurrentAndNestedScopes(dest[castedIndex]);
            synthesisOk = increase(circuit, sum, partial);
            circuit.deregisterControlLineFromPropagationInCurrentScope(dest[castedIndex]);
            if (i == 0) {
                continue;
            }

            for (std::size_t j = 1; j < src1.size() && synthesisOk; ++j) {
                circuit.deregisterControlLineFromPropagationInCurrentScope(src2[j]);
            }
            circuit.createAndAddNotGate(src2[helperIndex]);

            for (std::size_t j = 2; j < src1.size() && synthesisOk; ++j) {
                circuit.registerControlLineForPropagationInCurrentAndNestedScopes(src2[j]);
            }
        }
        circuit.deactivateControlLinePropagationScope();
        return synthesisOk;
    }

    bool SyrecSynthesis::equals(Circuit& circuit, const unsigned dest, const std::vector<unsigned>& src1, const std::vector<unsigned>& src2) {
        if (src2.size() < src1.size()) {
            return false;
        }

        for (std::size_t i = 0; i < src1.size(); ++i) {
            circuit.createAndAddCnotGate(src2[i], src1[i]);
            circuit.createAndAddNotGate(src1[i]);
        }

        circuit.createAndAddMultiControlToffoliGate(Gate::LinesLookup(src1.begin(), src1.end()), dest);

        for (std::size_t i = 0; i < src1.size(); ++i) {
            circuit.createAndAddCnotGate(src2[i], src1[i]);
            circuit.createAndAddNotGate(src1[i]);
        }
        return true;
    }

    bool SyrecSynthesis::greaterEquals(Circuit& circuit, const unsigned dest, const std::vector<unsigned>& srcTwo, const std::vector<unsigned>& srcOne) {
        if (!greaterThan(circuit, dest, srcOne, srcTwo)) {
            return false;
        }

        circuit.createAndAddNotGate(dest);
        return true;
    }

    bool SyrecSynthesis::greaterThan(Circuit& circuit, const unsigned dest, const std::vector<unsigned>& src2, const std::vector<unsigned>& src1) {
        return lessThan(circuit, dest, src1, src2);
    }

    bool SyrecSynthesis::increase(Circuit& circuit, const std::vector<unsigned>& rhs, const std::vector<unsigned>& lhs) {
        if (lhs.size() != rhs.size()) {
            return false;
        }

        if (rhs.empty()) {
            return true;
        }

        if (rhs.size() == 1) {
            circuit.createAndAddCnotGate(lhs.front(), rhs.front());
            return true;
        }

        const std::size_t bitwidth = rhs.size();
        for (std::size_t i = 1; i <= bitwidth - 1; ++i) {
            circuit.createAndAddCnotGate(lhs[i], rhs[i]);
        }

        for (std::size_t i = bitwidth - 2; i >= 1; --i) {
            circuit.createAndAddCnotGate(lhs[i], rhs[i]);
        }

        for (std::size_t i = 0; i <= bitwidth - 2; ++i) {
            circuit.createAndAddToffoliGate(rhs[i], lhs[i], lhs[i + 1]);
        }

        circuit.createAndAddCnotGate(lhs[bitwidth - 1], rhs[bitwidth - 1]);
        for (std::size_t i = bitwidth - 2; i >= 1; --i) {
            circuit.createAndAddToffoliGate(lhs[i], rhs[i], lhs[i + 1]);
            circuit.createAndAddCnotGate(lhs[i], rhs[i]);
        }
        circuit.createAndAddToffoliGate(lhs.front(), rhs.front(), lhs[1]);
        circuit.createAndAddCnotGate(lhs.front(), rhs.front());

        for (std::size_t i = 1; i <= bitwidth - 2; ++i) {
            circuit.createAndAddCnotGate(lhs[i], rhs[i + 1]);
        }

        for (std::size_t i = 1; i <= bitwidth - 1; ++i) {
            circuit.createAndAddCnotGate(lhs[i], rhs[i]);
        }
        return true;
    }

    bool SyrecSynthesis::decrease(Circuit& circuit, const std::vector<unsigned>& rhs, const std::vector<unsigned>& lhs) {
        for (const auto rhsOperandLine: rhs) {
            circuit.createAndAddNotGate(rhsOperandLine);
        }

        if (!increase(circuit, rhs, lhs)) {
            return false;
        }

        for (const auto rhsOperandLine: rhs) {
            circuit.createAndAddNotGate(rhsOperandLine);
        }
        return true;
    }

    bool SyrecSynthesis::increaseWithCarry(Circuit& circuit, const std::vector<unsigned>& dest, const std::vector<unsigned>& src, unsigned carry) {
        auto bitwidth = static_cast<int>(src.size());
        if (bitwidth == 0) {
            return true;
        }

        if (src.size() != dest.size()) {
            return false;
        }

        const auto unsignedBitwidth = static_cast<std::size_t>(bitwidth);
        for (std::size_t i = 1U; i < unsignedBitwidth; ++i) {
            circuit.createAndAddCnotGate(src.at(i), dest.at(i));
>>>>>>> 25c00fde
        }
        get(boost::vertex_name, cctMan.tree)[cctMan.current].circ->appendToffoli(lhs.at(0), rhs.at(0), lhs.at(1));
        get(boost::vertex_name, cctMan.tree)[cctMan.current].circ->appendCnot(lhs.at(0), rhs.at(0));

<<<<<<< HEAD
        for (int i = 1; i <= bitwidth - 2; ++i) {
            get(boost::vertex_name, cctMan.tree)[cctMan.current].circ->appendCnot(lhs.at(static_cast<std::size_t>(i)), lhs.at(static_cast<std::size_t>(i) + 1));
        }
        for (int i = 1; i <= bitwidth - 1; ++i) {
            get(boost::vertex_name, cctMan.tree)[cctMan.current].circ->appendCnot(lhs.at(static_cast<std::size_t>(i)), rhs.at(static_cast<std::size_t>(i)));
=======
        if (bitwidth > 1) {
            circuit.createAndAddCnotGate(src.at(unsignedBitwidth - 1), carry);
        }

        for (int i = bitwidth - 2; i > 0; --i) {
            const auto castedIndex = static_cast<std::size_t>(i);
            circuit.createAndAddCnotGate(src.at(castedIndex), src.at(castedIndex + 1));
>>>>>>> 25c00fde
        }
    }

<<<<<<< HEAD
    return true;
}

bool SyrecSynthesis::decrease(const std::vector<unsigned>& rhs, const std::vector<unsigned>& lhs) {
    for (const unsigned int rh: rhs) {
        get(boost::vertex_name, cctMan.tree)[cctMan.current].circ->appendNot(rh);
    }

    increase(rhs, lhs);

    for (const unsigned int rh: rhs) {
        get(boost::vertex_name, cctMan.tree)[cctMan.current].circ->appendNot(rh);
    }
    return true;
}

bool SyrecSynthesis::increaseWithCarry(const std::vector<unsigned>& dest, const std::vector<unsigned>& src, unsigned carry) {
    auto bitwidth = static_cast<int>(src.size());

    if (bitwidth == 0) {
        return true;
    }

    for (int i = 1U; i < bitwidth; ++i) {
        get(boost::vertex_name, cctMan.tree)[cctMan.current].circ->appendCnot(src.at(static_cast<std::size_t>(i)), dest.at(static_cast<std::size_t>(i)));
    }

    if (bitwidth > 1) {
        get(boost::vertex_name, cctMan.tree)[cctMan.current].circ->appendCnot(src.at(static_cast<std::size_t>(bitwidth - 1)), carry);
    }
    for (int i = bitwidth - 2; i > 0; --i) {
        get(boost::vertex_name, cctMan.tree)[cctMan.current].circ->appendCnot(src.at(static_cast<std::size_t>(i)), src.at(static_cast<std::size_t>(i) + 1));
    }

    for (int i = 0U; i < bitwidth - 1; ++i) {
        get(boost::vertex_name, cctMan.tree)[cctMan.current].circ->appendToffoli(src.at(static_cast<std::size_t>(i)), dest.at(static_cast<std::size_t>(i)), src.at(static_cast<std::size_t>(i) + 1));
=======
        for (std::size_t i = 0U; i < unsignedBitwidth - 1; ++i) {
            circuit.createAndAddToffoliGate(src.at(i), dest.at(i), src.at(i + 1));
        }
        circuit.createAndAddToffoliGate(src.at(unsignedBitwidth - 1), dest.at(unsignedBitwidth - 1), carry);

        for (int i = bitwidth - 1; i > 0; --i) {
            const auto castedIndex = static_cast<std::size_t>(i);
            circuit.createAndAddCnotGate(src.at(castedIndex), dest.at(castedIndex));
            circuit.createAndAddToffoliGate(dest.at(castedIndex - 1), src.at(castedIndex - 1), src.at(castedIndex));
        }

        for (std::size_t i = 1U; i < unsignedBitwidth - 1; ++i) {
            circuit.createAndAddCnotGate(src.at(i), src.at(i + 1));
        }

        for (std::size_t i = 0U; i < unsignedBitwidth; ++i) {
            circuit.createAndAddCnotGate(src.at(i), dest.at(i));
        }
        return true;
    }

    bool SyrecSynthesis::lessEquals(Circuit& circuit, unsigned dest, const std::vector<unsigned>& src2, const std::vector<unsigned>& src1) {
        if (!lessThan(circuit, dest, src1, src2)) {
            return false;
        }
        circuit.createAndAddNotGate(dest);
        return true;
    }

    bool SyrecSynthesis::lessThan(Circuit& circuit, unsigned dest, const std::vector<unsigned>& src1, const std::vector<unsigned>& src2) {
        return decreaseWithCarry(circuit, src1, src2, dest) && increase(circuit, src1, src2);
>>>>>>> 25c00fde
    }
    get(boost::vertex_name, cctMan.tree)[cctMan.current].circ->appendToffoli(src.at(static_cast<std::size_t>(bitwidth - 1)), dest.at(static_cast<std::size_t>(bitwidth - 1)), carry);

<<<<<<< HEAD
    for (int i = bitwidth - 1; i > 0; --i) {
        get(boost::vertex_name, cctMan.tree)[cctMan.current].circ->appendCnot(src.at(static_cast<std::size_t>(i)), dest.at(static_cast<std::size_t>(i)));
        get(boost::vertex_name, cctMan.tree)[cctMan.current].circ->appendToffoli(dest.at(static_cast<std::size_t>(i - 1)), src.at(static_cast<std::size_t>(i - 1)), src.at(static_cast<std::size_t>(i)));
    }

    for (int i = 1U; i < bitwidth - 1; ++i) {
        get(boost::vertex_name, cctMan.tree)[cctMan.current].circ->appendCnot(src.at(static_cast<std::size_t>(i)), src.at(static_cast<std::size_t>(i) + 1));
    }

    for (int i = 0U; i < bitwidth; ++i) {
        get(boost::vertex_name, cctMan.tree)[cctMan.current].circ->appendCnot(src.at(static_cast<std::size_t>(i)), dest.at(static_cast<std::size_t>(i)));
    }

    return true;
}

bool SyrecSynthesis::lessEquals(unsigned dest, const std::vector<unsigned>& src2, const std::vector<unsigned>& src1) {
    if (!lessThan(dest, src1, src2)) {
        return false;
=======
    bool SyrecSynthesis::modulo(Circuit& circuit, const std::vector<unsigned>& dest, const std::vector<unsigned>& src1, const std::vector<unsigned>& src2) {
        std::vector<unsigned> sum;
        std::vector<unsigned> partial;

        if (src2.size() < src1.size() || dest.size() < src1.size()) {
            return false;
        }

        for (std::size_t i = 1; i < src1.size(); ++i) {
            circuit.createAndAddNotGate(src2[i]);
        }

        circuit.activateControlLinePropagationScope();
        for (std::size_t i = 1; i < src1.size(); ++i) {
            circuit.registerControlLineForPropagationInCurrentAndNestedScopes(src2[i]);
        }

        std::size_t helperIndex = 0;
        bool        synthesisOk = true;
        for (int i = static_cast<int>(src1.size()) - 1; i >= 0 && synthesisOk; --i) {
            const auto unsignedLoopVariableValue = static_cast<std::size_t>(i);

            partial.push_back(src2[helperIndex++]);
            sum.insert(sum.begin(), src1[unsignedLoopVariableValue]);
            synthesisOk = decreaseWithCarry(circuit, sum, partial, dest[unsignedLoopVariableValue]);

            circuit.registerControlLineForPropagationInCurrentAndNestedScopes(dest[unsignedLoopVariableValue]);
            synthesisOk &= increase(circuit, sum, partial);
            circuit.deregisterControlLineFromPropagationInCurrentScope(dest[unsignedLoopVariableValue]);

            circuit.createAndAddNotGate(dest[unsignedLoopVariableValue]);
            if (i == 0) {
                continue;
            }

            for (std::size_t j = 1; j < src1.size() && synthesisOk; ++j) {
                circuit.deregisterControlLineFromPropagationInCurrentScope(src2[j]);
            }
            circuit.createAndAddNotGate(src2[helperIndex]);

            for (std::size_t j = 2; j < src1.size() && synthesisOk; ++j) {
                circuit.registerControlLineForPropagationInCurrentAndNestedScopes(src2[j]);
            }
        }
        circuit.deactivateControlLinePropagationScope();
        return synthesisOk;
>>>>>>> 25c00fde
    }
    get(boost::vertex_name, cctMan.tree)[cctMan.current].circ->appendNot(dest);

<<<<<<< HEAD
    return true;
}

bool SyrecSynthesis::lessThan(unsigned dest, const std::vector<unsigned>& src1, const std::vector<unsigned>& src2) {
    return decreaseWithCarry(src1, src2, dest) && increase(src1, src2);
}

bool SyrecSynthesis::modulo(const std::vector<unsigned>& dest, const std::vector<unsigned>& src1, const std::vector<unsigned>& src2) {
    std::vector<unsigned> sum;
    std::vector<unsigned> partial;

    for (auto i = 1U; i < src1.size(); ++i) {
        get(boost::vertex_name, cctMan.tree)[cctMan.current].circ->appendNot(src2.at(i));
    }

    for (auto i = 1U; i < src1.size(); ++i) {
        addActiveControl(src2.at(i));
    }

    for (int i = static_cast<int>(src1.size()) - 1; i >= 0; --i) {
        const auto castedIdx = static_cast<std::size_t>(i);

        partial.push_back(src2.at(src1.size() - 1U - castedIdx));
        sum.insert(sum.begin(), src1.at(castedIdx));
        decreaseWithCarry(sum, partial, dest.at(castedIdx));
        addActiveControl(dest.at(castedIdx));
        increase(sum, partial);
        removeActiveControl(dest.at(castedIdx));
        get(boost::vertex_name, cctMan.tree)[cctMan.current].circ->appendNot(dest.at(castedIdx));
        if (i == 0) {
            continue;
        }

        for (auto j = src1.size() - castedIdx; j < src1.size(); ++j) {
            removeActiveControl(src2.at(j));
        }
        get(boost::vertex_name, cctMan.tree)[cctMan.current].circ->appendNot(src2.at(src1.size() - castedIdx));
        for (auto j = src1.size() + 1U - castedIdx; j < src1.size(); ++j) {
            addActiveControl(src2.at(static_cast<std::size_t>(j)));
        }
=======
    bool SyrecSynthesis::multiplication(Circuit& circuit, const std::vector<unsigned>& dest, const std::vector<unsigned>& src1, const std::vector<unsigned>& src2) {
        if (src1.empty() || dest.empty()) {
            return true;
        }

        if (src1.size() < dest.size() || src2.size() < dest.size()) {
            return false;
        }

        std::vector<unsigned> sum     = dest;
        std::vector<unsigned> partial = src2;

        bool synthesisOk = true;
        circuit.activateControlLinePropagationScope();
        circuit.registerControlLineForPropagationInCurrentAndNestedScopes(src1.front());
        synthesisOk = synthesisOk && bitwiseCnot(circuit, sum, partial);
        circuit.deregisterControlLineFromPropagationInCurrentScope(src1.front());

        for (std::size_t i = 1; i < dest.size() && synthesisOk; ++i) {
            sum.erase(sum.begin());
            partial.pop_back();
            circuit.registerControlLineForPropagationInCurrentAndNestedScopes(src1[i]);
            synthesisOk &= increase(circuit, sum, partial);
            circuit.deregisterControlLineFromPropagationInCurrentScope(src1[i]);
        }
        circuit.deactivateControlLinePropagationScope();
        return synthesisOk;
>>>>>>> 25c00fde
    }
    return true;
}

<<<<<<< HEAD
bool SyrecSynthesis::multiplication(const std::vector<unsigned>& dest, const std::vector<unsigned>& src1, const std::vector<unsigned>& src2) {
    if (src1.empty() || dest.empty()) {
        return true;
    }

    std::vector<unsigned> sum     = dest;
    std::vector<unsigned> partial = src2;

    bool ok = true;

    addActiveControl(src1.at(0));
    ok = ok && bitwiseCnot(sum, partial);
    removeActiveControl(src1.at(0));

    for (std::size_t i = 1; i < dest.size(); ++i) {
        sum.erase(sum.begin());
        partial.pop_back();
        addActiveControl(src1.at(i));
        ok = ok && increase(sum, partial);
        removeActiveControl(src1.at(i));
=======
    bool SyrecSynthesis::notEquals(Circuit& circuit, const unsigned dest, const std::vector<unsigned>& src1, const std::vector<unsigned>& src2) {
        if (!equals(circuit, dest, src1, src2)) {
            return false;
        }

        circuit.createAndAddNotGate(dest);
        return true;
    }

    // NOLINTNEXTLINE(cppcoreguidelines-noexcept-swap, performance-noexcept-swap, bugprone-exception-escape)
    bool SyrecSynthesis::swap(Circuit& circuit, const std::vector<unsigned>& dest1, const std::vector<unsigned>& dest2) {
        if (dest2.size() < dest1.size()) {
            return false;
        }

        for (std::size_t i = 0; i < dest1.size(); ++i) {
            circuit.createAndAddFredkinGate(dest1[i], dest2[i]);
        }
        return true;
>>>>>>> 25c00fde
    }

    return ok;
}

<<<<<<< HEAD
bool SyrecSynthesis::notEquals(const unsigned dest, const std::vector<unsigned>& src1, const std::vector<unsigned>& src2) {
    if (!equals(dest, src1, src2)) {
        return false;
    }
    get(boost::vertex_name, cctMan.tree)[cctMan.current].circ->appendNot(dest);
    return true;
}

// TODO: A rename of the function would allow one to drop the now required linter annotations regarding swap functions which are expected to be exceptionless
// NOLINTNEXTLINE(cppcoreguidelines-noexcept-swap, performance-noexcept-swap, bugprone-exception-escape)
void SyrecSynthesis::swap(const std::vector<unsigned>& dest1, const std::vector<unsigned>& dest2) {
    for (auto i = 0U; i < dest1.size(); ++i) {
        get(boost::vertex_name, cctMan.tree)[cctMan.current].circ->appendFredkin(dest1.at(i), dest2.at(i));
    }
}

//**********************************************************************
//*****                      Shift Operations                      *****
//**********************************************************************

void SyrecSynthesis::leftShift(const std::vector<unsigned>& dest, const std::vector<unsigned>& src1, unsigned src2) {
    for (auto i = 0U; i + src2 < dest.size(); ++i) {
        get(boost::vertex_name, cctMan.tree)[cctMan.current].circ->appendCnot(src1.at(i), dest.at(i + src2));
    }
}

void SyrecSynthesis::rightShift(const std::vector<unsigned>& dest, const std::vector<unsigned>& src1, unsigned src2) {
    for (auto i = src2; i < dest.size(); ++i) {
        get(boost::vertex_name, cctMan.tree)[cctMan.current].circ->appendCnot(src1.at(i), dest.at(i - src2));
    }
}

bool SyrecSynthesis::expressionOpInverse([[maybe_unused]] BinaryExpression::BinaryOperation op, [[maybe_unused]] const std::vector<unsigned>& expLhs, [[maybe_unused]] const std::vector<unsigned>& expRhs) {
    return true;
}
//**********************************************************************
//*****                     Efficient Controls                     *****
//**********************************************************************

void SyrecSynthesis::addActiveControl(unsigned control) {
    // aktuelles Blatt vollendet, zurueck zum parent
    cctMan.current = source(*in_edges(cctMan.current, cctMan.tree).first, cctMan.tree);

    // child fuer neuen control anlegen
    const cct_node child                                 = add_vertex(cctMan.tree);
    get(boost::vertex_name, cctMan.tree)[child].control  = control;
    get(boost::vertex_name, cctMan.tree)[child].controls = get(boost::vertex_name, cctMan.tree)[cctMan.current].controls;
    get(boost::vertex_name, cctMan.tree)[child].controls.insert(control);
    add_edge(cctMan.current, child, cctMan.tree);
    cctMan.current = child;

    // neues Blatt anlegen
    const cct_node leaf                                 = add_vertex(cctMan.tree);
    get(boost::vertex_name, cctMan.tree)[leaf].controls = get(boost::vertex_name, cctMan.tree)[cctMan.current].controls;

    const auto leafCircuitInstance = std::make_shared<Circuit>();
    leafCircuitInstance->gateAdded.connect(Annotater(*leafCircuitInstance, stmts));
    get(boost::vertex_name, cctMan.tree)[leaf].circ = leafCircuitInstance;

    add_edge(cctMan.current, leaf, cctMan.tree);
    cctMan.current = leaf;
}

void SyrecSynthesis::removeActiveControl(unsigned control [[maybe_unused]]) {
    // aktuelles Blatt vollendet, zurueck zum parent
    cctMan.current = source(*in_edges(cctMan.current, cctMan.tree).first, cctMan.tree);

    // aktueller Knoten abgeschlossen, zurueck zum parent
    cctMan.current = source(*in_edges(cctMan.current, cctMan.tree).first, cctMan.tree);

    // neues Blatt anlegen
    const cct_node leaf                                 = add_vertex(cctMan.tree);
    get(boost::vertex_name, cctMan.tree)[leaf].controls = get(boost::vertex_name, cctMan.tree)[cctMan.current].controls;

    const auto leafCircuitInstance = std::make_shared<Circuit>();
    leafCircuitInstance->gateAdded.connect(Annotater(*leafCircuitInstance, stmts));
    get(boost::vertex_name, cctMan.tree)[leaf].circ = leafCircuitInstance;

    add_edge(cctMan.current, leaf, cctMan.tree);
    cctMan.current = leaf;
}

bool SyrecSynthesis::assembleCircuit(const cct_node& current) {
    // leaf
    if (out_edges(current, cctMan.tree).first == out_edges(current, cctMan.tree).second /*get( boost::vertex_name, cctMan.tree )[current].circ.get()->num_gates() > 0u*/) {
        circ.insertCircuit(static_cast<unsigned>(circ.numGates()), *get(boost::vertex_name, cctMan.tree)[current].circ, get(boost::vertex_name, cctMan.tree)[current].controls);
        return true;
    }
    // assemble optimized circuits of successors
    for (auto edgeIt = out_edges(current, cctMan.tree).first; edgeIt != out_edges(current, cctMan.tree).second; ++edgeIt) {
        if (!assembleCircuit(target(*edgeIt, cctMan.tree))) {
            return false;
        }
    }
    return true;
}

void SyrecSynthesis::getVariables(const VariableAccess::ptr& var, std::vector<unsigned>& lines) {
    unsigned offset = varLines[var->getVar()];

    if (!var->indexes.empty()) {
        // check if it is all numeric_expressions
        const std::size_t n = var->getVar()->dimensions.size(); // dimensions
        if (std::all_of(var->indexes.cbegin(), var->indexes.cend(), [](const auto& exprDefiningAccessedValueOfDimension) { return exprDefiningAccessedValueOfDimension != nullptr && dynamic_cast<const NumericExpression*>(exprDefiningAccessedValueOfDimension.get()) != nullptr; })) {
            for (auto i = 0U; i < n; ++i) {
                offset += dynamic_cast<NumericExpression*>(var->indexes.at(i).get())->value->evaluate(loopMap) *
                          std::accumulate(var->getVar()->dimensions.begin() + i + 1U, var->getVar()->dimensions.end(), 1U, std::multiplies<>()) *
                          var->getVar()->bitwidth;
=======
    bool SyrecSynthesis::leftShift(Circuit& circuit, const std::vector<unsigned>& dest, const std::vector<unsigned>& src1, unsigned src2) {
        if (src2 > dest.size()) {
            return false;
        }

        const std::size_t nQubitsShifted = dest.size() - src2;
        if (src1.size() < nQubitsShifted) {
            return false;
        }

        const std::size_t targetLineBaseOffset = src2;
        for (std::size_t i = 0; i < nQubitsShifted; ++i) {
            circuit.createAndAddCnotGate(src1[i], dest[targetLineBaseOffset + i]);
        }
        return true;
    }

    bool SyrecSynthesis::rightShift(Circuit& circuit, const std::vector<unsigned>& dest, const std::vector<unsigned>& src1, unsigned src2) {
        if (dest.size() < src2) {
            return false;
        }

        const std::size_t nQubitsShifted = dest.size() - src2;
        if (src1.size() < nQubitsShifted) {
            return false;
        }

        for (std::size_t i = 0; i < nQubitsShifted; ++i) {
            circuit.createAndAddCnotGate(src1[i], dest[i]);
        }
        return true;
    }

    bool SyrecSynthesis::expressionOpInverse([[maybe_unused]] Circuit& circuit, [[maybe_unused]] unsigned op, [[maybe_unused]] const std::vector<unsigned>& expLhs, [[maybe_unused]] const std::vector<unsigned>& expRhs) const {
        return true;
    }

    void SyrecSynthesis::getVariables(const VariableAccess::ptr& var, std::vector<unsigned>& lines) {
        const auto&       referenceVariableData           = var->getVar();
        unsigned          offset                          = varLines[referenceVariableData];
        const std::size_t numDeclaredDimensionsOfVariable = referenceVariableData->dimensions.size();

        if (!var->indexes.empty()) {
            // check if it is all numeric_expressions
            if (static_cast<std::size_t>(std::count_if(var->indexes.cbegin(), var->indexes.cend(), [&](const auto& p) { return dynamic_cast<NumericExpression*>(p.get()); })) == numDeclaredDimensionsOfVariable) {
                for (std::size_t i = 0U; i < numDeclaredDimensionsOfVariable; ++i) {
                    const auto   evaluatedDimensionIndexValue = dynamic_cast<NumericExpression*>(var->indexes.at(i).get())->value->evaluate(loopMap);
                    unsigned int aggregateValue               = evaluatedDimensionIndexValue;
                    for (std::size_t j = i + 1; j < numDeclaredDimensionsOfVariable; ++j) {
                        aggregateValue *= referenceVariableData->dimensions[i];
                    }
                    offset += aggregateValue * referenceVariableData->bitwidth;
                }
>>>>>>> 25c00fde
            }
        }
    }

    if (var->range) {
        auto [nfirst, nsecond] = *var->range;

<<<<<<< HEAD
        const unsigned first  = nfirst->evaluate(loopMap);
        const unsigned second = nsecond->evaluate(loopMap);

        if (first < second) {
            for (unsigned i = first; i <= second; ++i) {
                lines.emplace_back(offset + i);
            }
        } else {
            for (auto i = static_cast<int>(first); i >= static_cast<int>(second); --i) {
                lines.emplace_back(offset + static_cast<unsigned>(i));
=======
            const unsigned first  = nfirst->evaluate(loopMap);
            const unsigned second = nsecond->evaluate(loopMap);

            if (first < second) {
                for (unsigned i = first; i <= second; ++i) {
                    lines.emplace_back(offset + i);
                }
            } else {
                for (auto i = static_cast<int>(first); i >= static_cast<int>(second); --i) {
                    lines.emplace_back(offset + static_cast<unsigned>(i));
                }
            }
        } else {
            for (unsigned i = 0U; i < referenceVariableData->bitwidth; ++i) {
                lines.emplace_back(offset + i);
>>>>>>> 25c00fde
            }
        }
    } else {
        for (unsigned i = 0U; i < var->getVar()->bitwidth; ++i) {
            lines.emplace_back(offset + i);
        }
    }
}

unsigned SyrecSynthesis::getConstantLine(bool value) {
    unsigned constLine = 0;

    if (!freeConstLinesMap[value].empty()) {
        constLine = freeConstLinesMap[value].back();
        freeConstLinesMap[value].pop_back();
    } else if (!freeConstLinesMap[!value].empty()) {
        constLine = freeConstLinesMap[!value].back();
        freeConstLinesMap[!value].pop_back();
        get(boost::vertex_name, cctMan.tree)[cctMan.current].circ->appendNot(constLine);
    } else {
        constLine = circ.addLine(std::string("const_") + std::to_string(static_cast<int>(value)), "garbage", value, true);
    }
    return constLine;
}

<<<<<<< HEAD
void SyrecSynthesis::getConstantLines(unsigned bitwidth, unsigned value, std::vector<unsigned>& lines) {
    const boost::dynamic_bitset<> number(bitwidth, value);
=======
    unsigned SyrecSynthesis::getConstantLine(Circuit& circuit, bool value) {
        unsigned constLine = 0U;

        if (!freeConstLinesMap[value].empty()) {
            constLine = freeConstLinesMap[value].back();
            freeConstLinesMap[value].pop_back();
        } else if (!freeConstLinesMap[!value].empty()) {
            constLine = freeConstLinesMap[!value].back();
            freeConstLinesMap[!value].pop_back();
            circuit.createAndAddNotGate(constLine);
        } else {
            constLine = circuit.addLine((std::string("const_") + std::to_string(static_cast<int>(value))), "garbage", value, true);
        }
>>>>>>> 25c00fde

    for (unsigned i = 0U; i < bitwidth; ++i) {
        lines.emplace_back(getConstantLine(number.test(i)));
    }
}

<<<<<<< HEAD
void SyrecSynthesis::addVariable(Circuit& circ, const std::vector<unsigned>& dimensions, const Variable::ptr& var,
                                 const constant constant, bool garbage, const std::string& arraystr) {
    if (dimensions.empty()) {
        for (unsigned i = 0U; i < var->bitwidth; ++i) {
            const std::string name = var->name + arraystr + "." + std::to_string(i);
            circ.addLine(name, name, constant, garbage);
        }
    } else {
        const unsigned              len = dimensions.front();
        const std::vector<unsigned> newDimensions(dimensions.begin() + 1U, dimensions.end());

        for (auto i = 0U; i < len; ++i) {
            addVariable(circ, newDimensions, var, constant, garbage, arraystr + "[" + std::to_string(i) + "]");
=======
    void SyrecSynthesis::getConstantLines(Circuit& circuit, unsigned bitwidth, unsigned value, std::vector<unsigned>& lines) {
        assert(bitwidth <= 32);
        for (unsigned i = 0U; i < bitwidth; ++i) {
            lines.emplace_back(getConstantLine(circuit, (value & (1 << i)) != 0));
>>>>>>> 25c00fde
        }
    }
}

<<<<<<< HEAD
void SyrecSynthesis::addVariables(Circuit& circVar, const Variable::vec& variables) {
    for (const auto& var: variables) {
        // entry in var lines map
        varLines.try_emplace(var, circVar.getLines());
=======
    void SyrecSynthesis::addVariable(Circuit& circ, const std::vector<unsigned>& dimensions, const Variable::ptr& var,
                                     const constant constant, bool garbage, const std::string& arraystr) {
        if (dimensions.empty()) {
            for (unsigned i = 0U; i < var->bitwidth; ++i) {
                const std::string name = var->name + arraystr + "." + std::to_string(i);
                circ.addLine(name, name, constant, garbage);
            }
        } else {
            const unsigned              len = dimensions.front();
            const std::vector<unsigned> newDimensions(dimensions.begin() + 1U, dimensions.end());
>>>>>>> 25c00fde

        // types of constant and garbage
        const constant constVar = var->type == Variable::Type::Out || var->type == Variable::Type::Wire ? constant(false) : constant();
        const bool     garbage  = var->type == Variable::Type::In || var->type == Variable::Type::Wire;

        addVariable(circVar, var->dimensions, var, constVar, garbage, std::string());
    }
}

std::optional<AssignStatement::AssignOperation> SyrecSynthesis::tryMapBinaryToAssignmentOperation(BinaryExpression::BinaryOperation binaryOperation) noexcept {
    switch (binaryOperation) {
        case BinaryExpression::BinaryOperation::Add:
            return AssignStatement::AssignOperation::Add;
        case BinaryExpression::BinaryOperation::Subtract:
            return AssignStatement::AssignOperation::Subtract;
        case BinaryExpression::BinaryOperation::Exor:
            return AssignStatement::AssignOperation::Exor;
        default:
            return std::nullopt;
    }
}

std::optional<BinaryExpression::BinaryOperation> SyrecSynthesis::tryMapAssignmentToBinaryOperation(AssignStatement::AssignOperation assignOperation) noexcept {
    switch (assignOperation) {
        case AssignStatement::AssignOperation::Add:
            return BinaryExpression::BinaryOperation::Add;

<<<<<<< HEAD
        case AssignStatement::AssignOperation::Subtract:
            return BinaryExpression::BinaryOperation::Subtract;
=======
            // types of constant and garbage
            const constant constVar = (var->type == Variable::Out || var->type == Variable::Wire) ? constant(false) : constant();
            const bool     garbage  = (var->type == Variable::In || var->type == Variable::Wire);
>>>>>>> 25c00fde

        case AssignStatement::AssignOperation::Exor:
            return BinaryExpression::BinaryOperation::Exor;
        default:
            return std::nullopt;
    }
}

<<<<<<< HEAD
bool SyrecSynthesis::synthesize(SyrecSynthesis* synthesizer, Circuit& circ, const Program& program, const Properties::ptr& settings, const Properties::ptr& statistics) {
    // Settings parsing
    auto mainModule = get<std::string>(settings, "main_module", std::string());
    // Run-time measuring
    Timer<PropertiesTimer> t;

    if (statistics) {
        const PropertiesTimer rt(statistics);
        t.start(rt);
    }
=======
    bool SyrecSynthesis::synthesize(SyrecSynthesis* synthesizer, Circuit& circ, const Program& program, const Properties::ptr& settings, const Properties::ptr& statistics) {
        // Settings parsing
        auto mainModule = get<std::string>(settings, "main_module", std::string());
        // Run-time measuring
        Timer<PropertiesTimer> t;

        if (statistics) {
            const PropertiesTimer rt(statistics);
            t.start(rt);
        }
>>>>>>> 25c00fde

    // get the main module
    Module::ptr main;

<<<<<<< HEAD
    if (!mainModule.empty()) {
        main = program.findModule(mainModule);
        if (!main) {
            std::cerr << "Program has no module: " << mainModule << '\n';
            return false;
=======
        if (!mainModule.empty()) {
            main = program.findModule(mainModule);
            if (!main) {
                std::cerr << "Program has no module: " << mainModule << "\n";
                return false;
            }
        } else {
            main = program.findModule("main");
            if (!main) {
                main = program.modules().front();
            }
>>>>>>> 25c00fde
        }
    } else {
        main = program.findModule("main");
        if (!main) {
            main = program.modules().front();
        }
    }

    // declare as top module
    synthesizer->setMainModule(main);

<<<<<<< HEAD
    // create lines for global variables
    synthesizer->addVariables(circ, main->parameters);
    synthesizer->addVariables(circ, main->variables);

    // synthesize the statements
    const auto& statements = synthesizer->onModule(main);

    if (statistics) {
        t.stop();
    }

    return statements;
}
=======
        // synthesize the statements
        const auto synthesisOfMainModuleOk = synthesizer->onModule(circ, main);
        if (statistics) {
            t.stop();
        }
        return synthesisOfMainModuleOk;
    }
} // namespace syrec
>>>>>>> 25c00fde
<|MERGE_RESOLUTION|>--- conflicted
+++ resolved
@@ -20,85 +20,6 @@
 #include "core/utils/timer.hpp"
 
 #include <algorithm>
-<<<<<<< HEAD
-#include <boost/dynamic_bitset/dynamic_bitset.hpp>
-#include <boost/graph/adjacency_list.hpp>
-#include <boost/graph/detail/adjacency_list.hpp>
-#include <boost/graph/properties.hpp>
-#include <cassert>
-#include <cstddef>
-#include <functional>
-#include <iostream>
-#include <memory>
-#include <numeric>
-#include <optional>
-#include <stack>
-#include <string>
-#include <variant>
-#include <vector>
-
-using namespace syrec;
-
-namespace {
-    /**
-     * @brief This struct represents a wrapper object used to handle the gateAdded signal "event" invocations for a specific syrec::Circuit instance.
-     *
-     * The only thing preventing an "event-handler" registration like:
-     * (Assuming typedef for signal in syrec::Circuit exists): typedef boost::signals2::signal<void(Gate&)> GateAddedSignalType;
-     *
-     * const auto leafCircuitInstance = std::make_shared<Circuit>();
-     * // Define callback for gate added signal with automatic lifetime tracking of std::shared_ptr instance that should prevent callback execution if managed object was destroyed
-     * leafCircuitInstance->gateAdded.connect(Circuit::GateAddedSignalType::slot_type(&Circuit::handleGateAddition, leafCircuitInstance.get()).track_foreign(leafCircuitInstance));
-     *
-     * is the reference to the statement stack. Otherwise, the gate addition signal invocation could be handled in the syrec::Circuit class itself.
-     * Storing the syrec::Circuit as well as the statement stack as references should be ok since the lifetime of these objects should extend the lifetime of the Annotater instance
-     * that is used to handle invocations of the defined boost::signal2 gateAdded "event". However, a future refactoring should simplify this design if possible so that the syrec::Circuit
-     * can handle the "event" instead.
-     */
-    struct Annotater {
-        explicit Annotater(Circuit& circuitReference, std::stack<Statement::ptr>& statementsReference):
-            circuit(circuitReference), statements(statementsReference) {}
-
-        void operator()(const Gate& gate) const {
-            if (!statements.empty()) {
-                circuit.annotate(gate, "lno", std::to_string(statements.top()->lineNumber));
-            }
-        }
-
-        Circuit&                    circuit;    // NOLINT(cppcoreguidelines-avoid-const-or-ref-data-members)
-        std::stack<Statement::ptr>& statements; // NOLINT(cppcoreguidelines-avoid-const-or-ref-data-members)
-    };
-} // namespace
-
-// Helper Functions for the synthesis methods
-SyrecSynthesis::SyrecSynthesis(Circuit& circ):
-    circ(circ) {
-    freeConstLinesMap.try_emplace(false /* emplacing a default constructed object */);
-    freeConstLinesMap.try_emplace(true /* emplacing a default constructed object */);
-
-    // root anlegen
-    cctMan.current = add_vertex(cctMan.tree);
-    cctMan.root    = cctMan.current;
-    // Blatt anlegen
-    cctMan.current = add_vertex(cctMan.tree);
-
-    const auto leafCircuitInstance = std::make_shared<Circuit>();
-    leafCircuitInstance->gateAdded.connect(Annotater(*leafCircuitInstance, stmts));
-    get(boost::vertex_name, cctMan.tree)[cctMan.current].circ = leafCircuitInstance;
-    add_edge(cctMan.root, cctMan.current, cctMan.tree);
-}
-
-void SyrecSynthesis::setMainModule(const Module::ptr& mainModule) {
-    assert(modules.empty());
-    modules.push(mainModule);
-}
-
-bool SyrecSynthesis::onModule(const Module::ptr& main) {
-    for (const auto& stat: main->statements) {
-        if (processStatement(stat)) {
-            return false;
-        }
-=======
 #include <cassert>
 #include <cstddef>
 #include <iostream>
@@ -126,27 +47,13 @@
             synthesisOfModuleStatementOk = processStatement(circuit, main->statements[i]);
         }
         return synthesisOfModuleStatementOk;
->>>>>>> 25c00fde
-    }
-    return assembleCircuit(cctMan.root);
-}
-
-/// If the input signals are repeated (i.e., rhs input signals are repeated)
-bool SyrecSynthesis::checkRepeats() {
-    std::vector checkLhsVec(expLhsVector.cbegin(), expLhsVector.cend());
-    std::vector checkRhsVec(expRhsVector.cbegin(), expRhsVector.cend());
-
-<<<<<<< HEAD
-    for (unsigned k = 0; k < checkLhsVec.size(); k++) {
-        if (checkLhsVec.at(k).empty()) {
-            checkLhsVec.erase(checkLhsVec.begin() + k);
-        }
-    }
-
-    for (unsigned k = 0; k < checkRhsVec.size(); k++) {
-        if (checkRhsVec.at(k).empty()) {
-            checkRhsVec.erase(checkRhsVec.begin() + k);
-=======
+    }
+
+    /// If the input signals are repeated (i.e., rhs input signals are repeated)
+    bool SyrecSynthesis::checkRepeats() {
+        std::vector checkLhsVec(expLhsVector.cbegin(), expLhsVector.cend());
+        std::vector checkRhsVec(expRhsVector.cbegin(), expRhsVector.cend());
+
         checkLhsVec.erase(std::remove_if(checkLhsVec.begin(), checkLhsVec.end(), [](const std::vector<unsigned>& linesContainer) { return linesContainer.empty(); }), checkLhsVec.end());
         checkRhsVec.erase(std::remove_if(checkRhsVec.begin(), checkRhsVec.end(), [](const std::vector<unsigned>& linesContainer) { return linesContainer.empty(); }), checkRhsVec.end());
 
@@ -155,99 +62,35 @@
             for (std::size_t j = 0; j < checkRhsVec.size() && !foundRepeat; ++j) {
                 foundRepeat = i != j && checkRhsVec[i] == checkRhsVec[j];
             }
->>>>>>> 25c00fde
-        }
-    }
-
-<<<<<<< HEAD
-    for (unsigned i = 0; i < checkRhsVec.size(); i++) {
-        for (unsigned j = 0; j < checkRhsVec.size(); j++) {
-            if ((j != i) && checkRhsVec.at(i) == checkRhsVec.at(j)) {
-                expOpVector.clear();
-                expLhsVector.clear();
-                expRhsVector.clear();
-                return true;
-            }
-        }
-    }
-
-    for (auto const& i: checkLhsVec) {
-        for (auto const& j: checkRhsVec) {
-            if (i == j) {
-                expOpVector.clear();
-                expLhsVector.clear();
-                expRhsVector.clear();
-                return true;
-            }
-=======
+        }
+
         for (std::size_t i = 0; i < checkLhsVec.size() && !foundRepeat; ++i) {
             foundRepeat = checkLhsVec[i] == checkRhsVec[i];
->>>>>>> 25c00fde
-        }
-    }
-
-<<<<<<< HEAD
-    expOpVector.clear();
-    expLhsVector.clear();
-    expRhsVector.clear();
-    return false;
-}
-
-bool SyrecSynthesis::opRhsLhsExpression([[maybe_unused]] const Expression::ptr& expression, [[maybe_unused]] std::vector<unsigned>& v) {
-    return true;
-}
-bool SyrecSynthesis::opRhsLhsExpression([[maybe_unused]] const VariableExpression& expression, [[maybe_unused]] std::vector<unsigned>& v) {
-    return true;
-}
-bool SyrecSynthesis::opRhsLhsExpression([[maybe_unused]] const BinaryExpression& expression, [[maybe_unused]] std::vector<unsigned>& v) {
-    return true;
-}
-
-bool SyrecSynthesis::onStatement(const Statement::ptr& statement) {
-    stmts.push(statement);
-    bool okay = false;
-    if (auto const* swapStat = dynamic_cast<SwapStatement*>(statement.get())) {
-        okay = onStatement(*swapStat);
-    } else if (auto const* unaryStat = dynamic_cast<UnaryStatement*>(statement.get())) {
-        okay = onStatement(*unaryStat);
-    } else if (auto const* assignStat = dynamic_cast<AssignStatement*>(statement.get())) {
-        okay = onStatement(*assignStat);
-    } else if (auto const* ifStat = dynamic_cast<IfStatement*>(statement.get())) {
-        okay = onStatement(*ifStat);
-    } else if (auto const* forStat = dynamic_cast<ForStatement*>(statement.get())) {
-        okay = onStatement(*forStat);
-    } else if (auto const* callStat = dynamic_cast<CallStatement*>(statement.get())) {
-        okay = onStatement(*callStat);
-    } else if (auto const* uncallStat = dynamic_cast<UncallStatement*>(statement.get())) {
-        okay = onStatement(*uncallStat);
-    } else if (auto const* skipStat = statement.get()) {
-        okay = onStatement(*skipStat);
-    } else {
-        return false;
-=======
+        }
+
         expOpVector.clear();
         expLhsVector.clear();
         expRhsVector.clear();
         return foundRepeat;
->>>>>>> 25c00fde
-    }
-
-    stmts.pop();
-    return okay;
-}
-
-<<<<<<< HEAD
-bool SyrecSynthesis::onStatement(const SwapStatement& statement) {
-    std::vector<unsigned> lhs;
-    std::vector<unsigned> rhs;
-=======
+    }
+
+    bool SyrecSynthesis::opRhsLhsExpression([[maybe_unused]] const Expression::ptr& expression, [[maybe_unused]] std::vector<unsigned>& v) {
+        return true;
+    }
+    bool SyrecSynthesis::opRhsLhsExpression([[maybe_unused]] const VariableExpression& expression, [[maybe_unused]] std::vector<unsigned>& v) {
+        return true;
+    }
+    bool SyrecSynthesis::opRhsLhsExpression([[maybe_unused]] const BinaryExpression& expression, [[maybe_unused]] std::vector<unsigned>& v) {
+        return true;
+    }
+
     bool SyrecSynthesis::onStatement(Circuit& circuit, const Statement::ptr& statement) {
         stmts.push(statement);
 
         // To be able to associate which gates are associated with a statement in the syrec-editor we need to set the appropriate annotation that will be added for each created gate
         circuit.setOrUpdateGlobalGateAnnotation(GATE_ANNOTATION_KEY_ASSOCIATED_STATEMENT_LINE_NUMBER, std::to_string(static_cast<std::size_t>(statement->lineNumber)));
 
-        bool okay = true;
+        bool okay;
         if (auto const* swapStat = dynamic_cast<SwapStatement*>(statement.get())) {
             okay = onStatement(circuit, *swapStat);
         } else if (auto const* unaryStat = dynamic_cast<UnaryStatement*>(statement.get())) {
@@ -267,119 +110,34 @@
         } else {
             okay = false;
         }
->>>>>>> 25c00fde
-
-    getVariables(statement.lhs, lhs);
-    getVariables(statement.rhs, rhs);
-
-<<<<<<< HEAD
-    assert(lhs.size() == rhs.size());
-=======
+
+        stmts.pop();
+        return okay;
+    }
+
     bool SyrecSynthesis::onStatement(Circuit& circuit, const SwapStatement& statement) {
         std::vector<unsigned> lhs;
         std::vector<unsigned> rhs;
->>>>>>> 25c00fde
-
-    swap(lhs, rhs);
-
-    return true;
-}
-
-<<<<<<< HEAD
-bool SyrecSynthesis::onStatement(const UnaryStatement& statement) {
-    // load variable
-    std::vector<unsigned> var;
-    getVariables(statement.var, var);
-
-    switch (statement.unaryOperation) {
-        case UnaryStatement::UnaryOperation::Invert:
-            bitwiseNegation(var);
-            break;
-        case UnaryStatement::UnaryOperation::Increment:
-            increment(var);
-            break;
-        case UnaryStatement::UnaryOperation::Decrement:
-            decrement(var);
-            break;
-        default:
-            return false;
-=======
+
+        getVariables(statement.lhs, lhs);
+        getVariables(statement.rhs, rhs);
+
+        assert(lhs.size() == rhs.size());
+
         return swap(circuit, lhs, rhs);
->>>>>>> 25c00fde
-    }
-    return true;
-}
-
-<<<<<<< HEAD
-bool SyrecSynthesis::onStatement(const AssignStatement& statement) {
-    std::vector<unsigned> lhs;
-    std::vector<unsigned> rhs;
-    std::vector<unsigned> d;
-
-    getVariables(statement.lhs, lhs);
-
-    opRhsLhsExpression(statement.rhs, d);
-    SyrecSynthesis::onExpression(statement.rhs, rhs, lhs, statement.assignOperation);
-    opVec.clear();
-
-    bool status = false;
-
-    switch (statement.assignOperation) {
-        case AssignStatement::AssignOperation::Add: {
-            assignAdd(status, lhs, rhs, statement.assignOperation);
-        } break;
-
-        case AssignStatement::AssignOperation::Subtract: {
-            assignSubtract(status, lhs, rhs, statement.assignOperation);
-        } break;
-
-        case AssignStatement::AssignOperation::Exor: {
-            assignExor(status, lhs, rhs, statement.assignOperation);
-        } break;
-
-        default:
-            return false;
-    }
-
-    return status;
-}
-
-bool SyrecSynthesis::onStatement(const IfStatement& statement) {
-    // calculate expression
-    std::vector<unsigned> expressionResult;
-
-    if (auto const* binary = dynamic_cast<BinaryExpression*>(statement.condition.get())) {
-        onExpression(statement.condition, expressionResult, {}, binary->binaryOperation);
-    } else if (auto const* shift = dynamic_cast<ShiftExpression*>(statement.condition.get())) {
-        onExpression(statement.condition, expressionResult, {}, shift->shiftOperation);
-    } else {
-        onExpression(statement.condition, expressionResult, {}, BinaryExpression::BinaryOperation::Add);
-    }
-
-    assert(expressionResult.size() == 1U);
-
-    // add new helper line
-    const unsigned helperLine = expressionResult.front();
-
-    // activate this line
-    // NOLINTNEXTLINE warning stems from Boost itself
-    addActiveControl(helperLine);
-
-    for (const Statement::ptr& stat: statement.thenStatements) {
-        if (processStatement(stat)) {
-            return false;
-=======
+    }
+
     bool SyrecSynthesis::onStatement(Circuit& circuit, const UnaryStatement& statement) {
         // load variable
         std::vector<unsigned> var;
         getVariables(statement.var, var);
 
-        switch (statement.op) {
-            case UnaryStatement::Invert:
+        switch (statement.unaryOperation) {
+            case UnaryStatement::UnaryOperation::Invert:
                 return bitwiseNegation(circuit, var);
-            case UnaryStatement::Increment:
+            case UnaryStatement::UnaryOperation::Increment:
                 return increment(circuit, var);
-            case UnaryStatement::Decrement:
+            case UnaryStatement::UnaryOperation::Decrement:
                 return decrement(circuit, var);
             default:
                 return false;
@@ -394,20 +152,20 @@
         getVariables(statement.lhs, lhs);
         opRhsLhsExpression(statement.rhs, d);
 
-        bool synthesisOfAssignmentOk = SyrecSynthesis::onExpression(circuit, statement.rhs, rhs, lhs, statement.op);
+        bool synthesisOfAssignmentOk = SyrecSynthesis::onExpression(circuit, statement.rhs, rhs, lhs, statement.assignOperation);
         opVec.clear();
 
-        switch (statement.op) {
-            case AssignStatement::Add: {
-                synthesisOfAssignmentOk &= assignAdd(circuit, lhs, rhs, statement.op);
-                break;
-            }
-            case AssignStatement::Subtract: {
-                synthesisOfAssignmentOk &= assignSubtract(circuit, lhs, rhs, statement.op);
-                break;
-            }
-            case AssignStatement::Exor: {
-                synthesisOfAssignmentOk &= assignExor(circuit, lhs, rhs, statement.op);
+        switch (statement.assignOperation) {
+            case AssignStatement::AssignOperation::Add: {
+                synthesisOfAssignmentOk &= assignAdd(circuit, lhs, rhs, statement.assignOperation);
+                break;
+            }
+            case AssignStatement::AssignOperation::Subtract: {
+                synthesisOfAssignmentOk &= assignSubtract(circuit, lhs, rhs, statement.assignOperation);
+                break;
+            }
+            case AssignStatement::AssignOperation::Exor: {
+                synthesisOfAssignmentOk &= assignExor(circuit, lhs, rhs, statement.assignOperation);
                 break;
             }
             default:
@@ -420,7 +178,15 @@
         // calculate expression
         std::vector<unsigned> expressionResult;
 
-        const bool synthesisOfStatementOk = onExpression(circuit, statement.condition, expressionResult, {}, 0U);
+        bool synthesisOfStatementOk;
+        if (auto const* binary = dynamic_cast<BinaryExpression*>(statement.condition.get())) {
+            synthesisOfStatementOk = onExpression(circuit, statement.condition, expressionResult, {}, binary->binaryOperation);
+        } else if (auto const* shift = dynamic_cast<ShiftExpression*>(statement.condition.get())) {
+        synthesisOfStatementOk = onExpression(circuit, statement.condition, expressionResult, {}, shift->shiftOperation);
+        } else {
+            synthesisOfStatementOk = onExpression(circuit, statement.condition, expressionResult, {}, BinaryExpression::BinaryOperation::Add);
+        }
+
         assert(expressionResult.size() == 1U);
         if (!synthesisOfStatementOk) {
             return false;
@@ -435,20 +201,8 @@
             if (!processStatement(circuit, stat)) {
                 return false;
             }
->>>>>>> 25c00fde
-        }
-    }
-
-<<<<<<< HEAD
-    // toggle helper line
-    removeActiveControl(helperLine);
-    get(boost::vertex_name, cctMan.tree)[cctMan.current].circ->appendNot(helperLine);
-    addActiveControl(helperLine);
-
-    for (const Statement::ptr& stat: statement.elseStatements) {
-        if (processStatement(stat)) {
-            return false;
-=======
+        }
+
         // Toggle helper line.
         // We do not want to use the current helper line controlling the conditional execution of the statements
         // of both branches of the current IfStatement when negating the value of said helper line
@@ -460,21 +214,8 @@
             if (!processStatement(circuit, stat)) {
                 return false;
             }
->>>>>>> 25c00fde
-        }
-    }
-
-<<<<<<< HEAD
-    // de-active helper line
-    removeActiveControl(helperLine);
-    get(boost::vertex_name, cctMan.tree)[cctMan.current].circ->appendNot(helperLine);
-
-    return true;
-}
-
-bool SyrecSynthesis::onStatement(const ForStatement& statement) {
-    const auto& [nfrom, nTo] = statement.range;
-=======
+        }
+
         // We do not want to use the current helper line controlling the conditional execution of the statements
         // of both branches of the current IfStatement when negating the value of said helper line
         circuit.deregisterControlLineFromPropagationInCurrentScope(helperLine);
@@ -485,52 +226,32 @@
 
     bool SyrecSynthesis::onStatement(Circuit& circuit, const ForStatement& statement) {
         const auto& [nfrom, nTo] = statement.range;
->>>>>>> 25c00fde
-
-    const unsigned     from         = nfrom ? nfrom->evaluate(loopMap) : 0U; // default value is 0u
-    const unsigned     to           = nTo->evaluate(loopMap);
-    const unsigned     step         = statement.step ? statement.step->evaluate(loopMap) : 1U; // default step is +1
-    const std::string& loopVariable = statement.loopVariable;
-
-    if (from <= to) {
-        // The iteration range of a loop is defined as the interval [start, end)
-        for (unsigned i = from; i < to; i += step) {
-            // adjust loop variable if necessary
-
-            if (!loopVariable.empty()) {
-                loopMap[loopVariable] = i;
-            }
-
-<<<<<<< HEAD
-            for (const auto& stat: statement.statements) {
-                if (processStatement(stat)) {
-                    return false;
-=======
+
+        const unsigned     from         = nfrom ? nfrom->evaluate(loopMap) : 1U; // default value is 1u
+        const unsigned     to           = nTo->evaluate(loopMap);
+        const unsigned     step         = statement.step ? statement.step->evaluate(loopMap) : 1U; // default step is +1
+        const std::string& loopVariable = statement.loopVariable;
+
+        if (from <= to) {
+            for (unsigned i = from; i <= to; i += step) {
+                // adjust loop variable if necessary
+
+                if (!loopVariable.empty()) {
+                    loopMap[loopVariable] = i;
+                }
+
                 for (const auto& stat: statement.statements) {
                     if (!processStatement(circuit, stat)) {
                         return false;
                     }
->>>>>>> 25c00fde
                 }
             }
         }
-    }
-
-    else if (from > to) {
-        // Again, the iteration range of a loop in which the start value is larger than the end value, the end value is assumed to be
-        // not included in the iteration range [start, end)
-        for (auto i = static_cast<int>(from); i > static_cast<int>(to); i -= static_cast<int>(step)) {
-            // adjust loop variable if necessary
-
-<<<<<<< HEAD
-            if (!loopVariable.empty()) {
-                loopMap[loopVariable] = static_cast<unsigned>(i);
-            }
-
-            for (const auto& stat: statement.statements) {
-                if (processStatement(stat)) {
-                    return false;
-=======
+
+        else if (from > to) {
+            for (auto i = static_cast<int>(from); i >= static_cast<int>(to); i -= static_cast<int>(step)) {
+                // adjust loop variable if necessary
+
                 if (!loopVariable.empty()) {
                     loopMap[loopVariable] = static_cast<unsigned>(i);
                 }
@@ -539,57 +260,26 @@
                     if (!processStatement(circuit, stat)) {
                         return false;
                     }
->>>>>>> 25c00fde
                 }
             }
         }
-    }
-    // clear loop variable if necessary
-    if (!loopVariable.empty()) {
-        assert(loopMap.erase(loopVariable) == 1U);
-    }
-
-    return true;
-}
-
-bool SyrecSynthesis::onStatement(const CallStatement& statement) {
-    // 1. Adjust the references module's parameters to the call arguments
-    for (unsigned i = 0U; i < statement.parameters.size(); ++i) {
-        const std::string&   parameter       = statement.parameters.at(i);
-        const Variable::ptr& moduleParameter = statement.target->parameters.at(i);
-
-        moduleParameter->setReference(modules.top()->findParameterOrVariable(parameter));
-    }
-
-<<<<<<< HEAD
-    // 2. Create new lines for the module's variables
-    addVariables(circ, statement.target->variables);
-=======
+        // clear loop variable if necessary
+        if (!loopVariable.empty()) {
+            assert(loopMap.erase(loopVariable) == 1U);
+        }
+
+        return true;
+    }
+
     bool SyrecSynthesis::onStatement(Circuit& circuit, const CallStatement& statement) {
         // 1. Adjust the references module's parameters to the call arguments
         for (unsigned i = 0U; i < statement.parameters.size(); ++i) {
             const std::string&   parameter       = statement.parameters.at(i);
             const Variable::ptr& moduleParameter = statement.target->parameters.at(i);
->>>>>>> 25c00fde
-
-    modules.push(statement.target);
-    for (const Statement::ptr& stat: statement.target->statements) {
-        if (processStatement(stat)) {
-            return false;
-        }
-    }
-    modules.pop();
-
-<<<<<<< HEAD
-    return true;
-}
-
-bool SyrecSynthesis::onStatement(const UncallStatement& statement) {
-    // 1. Adjust the references module's parameters to the call arguments
-    for (unsigned i = 0U; i < statement.parameters.size(); ++i) {
-        const std::string& parameter       = statement.parameters.at(i);
-        const auto&        moduleParameter = statement.target->parameters.at(i);
-=======
+
+            moduleParameter->setReference(modules.top()->findParameterOrVariable(parameter));
+        }
+
         // 2. Create new lines for the module's variables
         addVariables(circuit, statement.target->variables);
 
@@ -600,43 +290,24 @@
             }
         }
         modules.pop();
->>>>>>> 25c00fde
-
-        moduleParameter->setReference(modules.top()->findParameterOrVariable(parameter));
-    }
-
-<<<<<<< HEAD
-    // 2. Create new lines for the module's variables
-    addVariables(circ, statement.target->variables);
-=======
+
+        return true;
+    }
+
     bool SyrecSynthesis::onStatement(Circuit& circuit, const UncallStatement& statement) {
         // 1. Adjust the references module's parameters to the call arguments
         for (unsigned i = 0U; i < statement.parameters.size(); ++i) {
             const std::string& parameter       = statement.parameters.at(i);
             const auto&        moduleParameter = statement.target->parameters.at(i);
->>>>>>> 25c00fde
-
-    modules.push(statement.target);
-
-<<<<<<< HEAD
-    const auto statements = statement.target->statements;
-    for (auto it = statements.rbegin(); it != statements.rend(); ++it) {
-        const auto reverseStatement = (*it)->reverse();
-        if (processStatement(reverseStatement)) {
-            return false;
-        }
-    }
-=======
+
+            moduleParameter->setReference(modules.top()->findParameterOrVariable(parameter));
+        }
+
         // 2. Create new lines for the module's variables
         addVariables(circuit, statement.target->variables);
->>>>>>> 25c00fde
-
-    modules.pop();
-
-<<<<<<< HEAD
-    return true;
-}
-=======
+
+        modules.push(statement.target);
+
         const auto statements = statement.target->statements;
         for (auto it = statements.rbegin(); it != statements.rend(); ++it) {
             const auto reverseStatement = (*it)->reverse();
@@ -644,54 +315,17 @@
                 return false;
             }
         }
->>>>>>> 25c00fde
-
-bool SyrecSynthesis::onStatement(const SkipStatement& statement [[maybe_unused]]) {
-    return true;
-}
-
-bool SyrecSynthesis::onExpression(const Expression::ptr& expression, std::vector<unsigned>& lines, std::vector<unsigned> const& lhsStat, const OperationVariant op) {
-    if (auto const* numeric = dynamic_cast<NumericExpression*>(expression.get())) {
-        return onExpression(*numeric, lines);
-    }
-    if (auto const* variable = dynamic_cast<VariableExpression*>(expression.get())) {
-        return onExpression(*variable, lines);
-    }
-    if (auto const* binary = dynamic_cast<BinaryExpression*>(expression.get())) {
-        return onExpression(*binary, lines, lhsStat, op);
-    }
-    if (auto const* shift = dynamic_cast<ShiftExpression*>(expression.get())) {
-        return onExpression(*shift, lines, lhsStat, op);
-    }
-    return false;
-}
-
-<<<<<<< HEAD
-bool SyrecSynthesis::onExpression(const ShiftExpression& expression, std::vector<unsigned>& lines, std::vector<unsigned> const& lhsStat, const OperationVariant op) {
-    std::vector<unsigned> lhs;
-    if (!onExpression(expression.lhs, lhs, lhsStat, op)) {
-        return false;
-    }
-
-    const unsigned rhs = expression.rhs->evaluate(loopMap);
-
-    switch (expression.shiftOperation) {
-        case ShiftExpression::ShiftOperation::Left: // <<
-            getConstantLines(expression.bitwidth(), 0U, lines);
-            leftShift(lines, lhs, rhs);
-            break;
-        case ShiftExpression::ShiftOperation::Right: // <<
-            getConstantLines(expression.bitwidth(), 0U, lines);
-            rightShift(lines, lhs, rhs);
-            break;
-        default:
-            return false;
-    }
-
-    return true;
-}
-=======
-    bool SyrecSynthesis::onExpression(Circuit& circuit, const Expression::ptr& expression, std::vector<unsigned>& lines, std::vector<unsigned> const& lhsStat, unsigned op) {
+
+        modules.pop();
+
+        return true;
+    }
+
+    bool SyrecSynthesis::onStatement(const SkipStatement& statement [[maybe_unused]]) {
+        return true;
+    }
+
+    bool SyrecSynthesis::onExpression(Circuit& circuit, const Expression::ptr& expression, std::vector<unsigned>& lines, std::vector<unsigned> const& lhsStat, const OperationVariant operationVariant) {
         if (auto const* numeric = dynamic_cast<NumericExpression*>(expression.get())) {
             return onExpression(circuit, *numeric, lines);
         }
@@ -699,26 +333,26 @@
             return onExpression(*variable, lines);
         }
         if (auto const* binary = dynamic_cast<BinaryExpression*>(expression.get())) {
-            return onExpression(circuit, *binary, lines, lhsStat, op);
+            return onExpression(circuit, *binary, lines, lhsStat, operationVariant);
         }
         if (auto const* shift = dynamic_cast<ShiftExpression*>(expression.get())) {
-            return onExpression(circuit, *shift, lines, lhsStat, op);
+            return onExpression(circuit, *shift, lines, lhsStat, operationVariant);
         }
         return false;
     }
 
-    bool SyrecSynthesis::onExpression(Circuit& circuit, const ShiftExpression& expression, std::vector<unsigned>& lines, std::vector<unsigned> const& lhsStat, unsigned op) {
+    bool SyrecSynthesis::onExpression(Circuit& circuit, const ShiftExpression& expression, std::vector<unsigned>& lines, std::vector<unsigned> const& lhsStat, const OperationVariant operationVariant) {
         std::vector<unsigned> lhs;
-        if (!onExpression(circuit, expression.lhs, lhs, lhsStat, op)) {
+        if (!onExpression(circuit, expression.lhs, lhs, lhsStat, operationVariant)) {
             return false;
         }
 
         const unsigned rhs = expression.rhs->evaluate(loopMap);
-        switch (expression.op) {
-            case ShiftExpression::Left: // <<
+        switch (expression.shiftOperation) {
+            case ShiftExpression::ShiftOperation::Left: // <<
                 getConstantLines(circuit, expression.bitwidth(), 0U, lines);
                 return leftShift(circuit, lines, lhs, rhs);
-            case ShiftExpression::Right: // <<
+            case ShiftExpression::ShiftOperation::Right: // <<
                 getConstantLines(circuit, expression.bitwidth(), 0U, lines);
                 return rightShift(circuit, lines, lhs, rhs);
             default:
@@ -730,74 +364,58 @@
         getConstantLines(circuit, expression.bitwidth(), expression.value->evaluate(loopMap), lines);
         return true;
     }
->>>>>>> 25c00fde
-
-bool SyrecSynthesis::onExpression(const NumericExpression& expression, std::vector<unsigned>& lines) {
-    getConstantLines(expression.bitwidth(), expression.value->evaluate(loopMap), lines);
-    return true;
-}
-
-<<<<<<< HEAD
-bool SyrecSynthesis::onExpression(const VariableExpression& expression, std::vector<unsigned>& lines) {
-    getVariables(expression.var, lines);
-    return true;
-}
-
-bool SyrecSynthesis::onExpression(const BinaryExpression& expression, std::vector<unsigned>& lines, std::vector<unsigned> const& lhsStat, const OperationVariant op) {
-    std::vector<unsigned> lhs;
-    std::vector<unsigned> rhs;
-=======
-    bool SyrecSynthesis::onExpression(Circuit& circuit, const BinaryExpression& expression, std::vector<unsigned>& lines, std::vector<unsigned> const& lhsStat, unsigned op) {
+
+    bool SyrecSynthesis::onExpression(const VariableExpression& expression, std::vector<unsigned>& lines) {
+        getVariables(expression.var, lines);
+        return true;
+    }
+
+    bool SyrecSynthesis::onExpression(Circuit& circuit, const BinaryExpression& expression, std::vector<unsigned>& lines, std::vector<unsigned> const& lhsStat, const OperationVariant operationVariant) {
         std::vector<unsigned> lhs;
         std::vector<unsigned> rhs;
 
-        if (!onExpression(circuit, expression.lhs, lhs, lhsStat, op) || !onExpression(circuit, expression.rhs, rhs, lhsStat, op)) {
-            return false;
-        }
->>>>>>> 25c00fde
-
-    if (!onExpression(expression.lhs, lhs, lhsStat, op) || !onExpression(expression.rhs, rhs, lhsStat, op)) {
-        return false;
-    }
-
-    expLhss.push(lhs);
-    expRhss.push(rhs);
-    expOpp.push(expression.binaryOperation);
-
-    // The previous implementation used unscoped enum declarations for both the operations of a BinaryExpression as well as for an AssignStatement.
-    // Additionally, the expOpp and opVec data structures used to store both types of operations as unsigned integers (with unscoped enums being implicitly convertible to unsigned integers)
-    // thus the comparison between the elements was possible. Since we are now storing the scoped enum values instead, we need to separately handle binary and assignment operations when
-    // comparing the two types with the latter requiring a conversion to determine its matching binary operation counterpart. While the scoped enum values can be converted to their underlying
-    // numeric data type (or any other type), they require an explicit cast instead.
-    if (expOpp.size() == opVec.size()) {
-        if (std::holds_alternative<BinaryExpression::BinaryOperation>(op) && expOpp.top() == std::get<BinaryExpression::BinaryOperation>(op)) {
-            return true;
-        }
-<<<<<<< HEAD
-        if (std::optional<BinaryExpression::BinaryOperation> mappedToBinaryOperationFromAssignmentOperation = std::holds_alternative<AssignStatement::AssignOperation>(op) ? tryMapAssignmentToBinaryOperation(std::get<AssignStatement::AssignOperation>(op)) : std::nullopt; mappedToBinaryOperationFromAssignmentOperation.has_value() && expOpp.top() == *mappedToBinaryOperationFromAssignmentOperation) {
-            return true;
-=======
-
-        bool synthesisOfExprOk = true;
-        switch (expression.op) {
-            case BinaryExpression::Add: // +
+        if (!onExpression(circuit, expression.lhs, lhs, lhsStat, operationVariant) || !onExpression(circuit, expression.rhs, rhs, lhsStat, operationVariant)) {
+            return false;
+        }
+
+        expLhss.push(lhs);
+        expRhss.push(rhs);
+        expOpp.push(expression.binaryOperation);
+
+        // The previous implementation used unscoped enum declarations for both the operations of a BinaryExpression as well as for an AssignStatement.
+        // Additionally, the expOpp and opVec data structures used to store both types of operations as unsigned integers (with unscoped enums being implicitly convertible to unsigned integers)
+        // thus the comparison between the elements was possible. Since we are now storing the scoped enum values instead, we need to separately handle binary and assignment operations when
+        // comparing the two types with the latter requiring a conversion to determine its matching binary operation counterpart. While the scoped enum values can be converted to their underlying
+        // numeric data type (or any other type), they require an explicit cast instead.
+        if (expOpp.size() == opVec.size()) {
+            if (std::holds_alternative<BinaryExpression::BinaryOperation>(operationVariant) && expOpp.top() == std::get<BinaryExpression::BinaryOperation>(operationVariant)) {
+                return true;
+            }
+            if (std::optional<BinaryExpression::BinaryOperation> mappedToBinaryOperationFromAssignmentOperation = std::holds_alternative<AssignStatement::AssignOperation>(operationVariant) ? tryMapAssignmentToBinaryOperation(std::get<AssignStatement::AssignOperation>(operationVariant)) : std::nullopt; mappedToBinaryOperationFromAssignmentOperation.has_value() && expOpp.top() == *mappedToBinaryOperationFromAssignmentOperation) {
+                return true;
+            }
+        }
+
+        bool synthesisOfExprOk;
+        switch (expression.binaryOperation) {
+            case BinaryExpression::BinaryOperation::Add: // +
                 synthesisOfExprOk = expAdd(circuit, expression.bitwidth(), lines, lhs, rhs);
                 break;
-            case BinaryExpression::Subtract: // -
+            case BinaryExpression::BinaryOperation::Subtract: // -
                 synthesisOfExprOk = expSubtract(circuit, expression.bitwidth(), lines, lhs, rhs);
                 break;
-            case BinaryExpression::Exor: // ^
+            case BinaryExpression::BinaryOperation::Exor: // ^
                 synthesisOfExprOk = expExor(circuit, expression.bitwidth(), lines, lhs, rhs);
                 break;
-            case BinaryExpression::Multiply: // *
+            case BinaryExpression::BinaryOperation::Multiply: // *
                 getConstantLines(circuit, expression.bitwidth(), 0U, lines);
                 synthesisOfExprOk = multiplication(circuit, lines, lhs, rhs);
                 break;
-            case BinaryExpression::Divide: // /
+            case BinaryExpression::BinaryOperation::Divide: // /
                 getConstantLines(circuit, expression.bitwidth(), 0U, lines);
                 synthesisOfExprOk = division(circuit, lines, lhs, rhs);
                 break;
-            case BinaryExpression::Modulo: { // %
+            case BinaryExpression::BinaryOperation::Modulo: { // %
                 getConstantLines(circuit, expression.bitwidth(), 0U, lines);
                 std::vector<unsigned> quot;
                 getConstantLines(circuit, expression.bitwidth(), 0U, quot);
@@ -805,165 +423,59 @@
                 synthesisOfExprOk = bitwiseCnot(circuit, lines, lhs); // duplicate lhs
                 synthesisOfExprOk &= modulo(circuit, quot, lines, rhs);
             } break;
-            case BinaryExpression::LogicalAnd: // &&
+            case BinaryExpression::BinaryOperation::LogicalAnd: // &&
                 lines.emplace_back(getConstantLine(circuit, false));
                 synthesisOfExprOk = conjunction(circuit, lines.front(), lhs.front(), rhs.front());
                 break;
-            case BinaryExpression::LogicalOr: // ||
+            case BinaryExpression::BinaryOperation::LogicalOr: // ||
                 lines.emplace_back(getConstantLine(circuit, false));
                 synthesisOfExprOk = disjunction(circuit, lines.front(), lhs.front(), rhs.front());
                 break;
-            case BinaryExpression::BitwiseAnd: // &
+            case BinaryExpression::BinaryOperation::BitwiseAnd: // &
                 getConstantLines(circuit, expression.bitwidth(), 0U, lines);
                 synthesisOfExprOk = bitwiseAnd(circuit, lines, lhs, rhs);
                 break;
-            case BinaryExpression::BitwiseOr: // |
+            case BinaryExpression::BinaryOperation::BitwiseOr: // |
                 getConstantLines(circuit, expression.bitwidth(), 0U, lines);
                 synthesisOfExprOk = bitwiseOr(circuit, lines, lhs, rhs);
                 break;
-            case BinaryExpression::LessThan: // <
+            case BinaryExpression::BinaryOperation::LessThan: // <
                 lines.emplace_back(getConstantLine(circuit, false));
                 synthesisOfExprOk = lessThan(circuit, lines.front(), lhs, rhs);
                 break;
-            case BinaryExpression::GreaterThan: // >
+            case BinaryExpression::BinaryOperation::GreaterThan: // >
                 lines.emplace_back(getConstantLine(circuit, false));
                 synthesisOfExprOk = greaterThan(circuit, lines.front(), lhs, rhs);
                 break;
-            case BinaryExpression::Equals: // =
+            case BinaryExpression::BinaryOperation::Equals: // =
                 lines.emplace_back(getConstantLine(circuit, false));
                 synthesisOfExprOk = equals(circuit, lines.front(), lhs, rhs);
                 break;
-            case BinaryExpression::NotEquals: // !=
+            case BinaryExpression::BinaryOperation::NotEquals: // !=
                 lines.emplace_back(getConstantLine(circuit, false));
                 synthesisOfExprOk = notEquals(circuit, lines.front(), lhs, rhs);
                 break;
-            case BinaryExpression::LessEquals: // <=
+            case BinaryExpression::BinaryOperation::LessEquals: // <=
                 lines.emplace_back(getConstantLine(circuit, false));
                 synthesisOfExprOk = lessEquals(circuit, lines.front(), lhs, rhs);
                 break;
-            case BinaryExpression::GreaterEquals: // >=
+            case BinaryExpression::BinaryOperation::GreaterEquals: // >=
                 lines.emplace_back(getConstantLine(circuit, false));
                 synthesisOfExprOk = greaterEquals(circuit, lines.front(), lhs, rhs);
                 break;
             default:
                 return false;
->>>>>>> 25c00fde
-        }
-    }
-
-<<<<<<< HEAD
-    switch (expression.binaryOperation) {
-        case BinaryExpression::BinaryOperation::Add: // +
-            expAdd(expression.bitwidth(), lines, lhs, rhs);
-            break;
-        case BinaryExpression::BinaryOperation::Subtract: // -
-            expSubtract(expression.bitwidth(), lines, lhs, rhs);
-            break;
-        case BinaryExpression::BinaryOperation::Exor: // ^
-            expExor(expression.bitwidth(), lines, lhs, rhs);
-            break;
-        case BinaryExpression::BinaryOperation::Multiply: // *
-            getConstantLines(expression.bitwidth(), 0U, lines);
-            multiplication(lines, lhs, rhs);
-            break;
-        case BinaryExpression::BinaryOperation::Divide: // /
-            getConstantLines(expression.bitwidth(), 0U, lines);
-            division(lines, lhs, rhs);
-            break;
-        case BinaryExpression::BinaryOperation::Modulo: { // %
-            getConstantLines(expression.bitwidth(), 0U, lines);
-            std::vector<unsigned> quot;
-            getConstantLines(expression.bitwidth(), 0U, quot);
-
-            bitwiseCnot(lines, lhs); // duplicate lhs
-            modulo(quot, lines, rhs);
-        } break;
-        case BinaryExpression::BinaryOperation::LogicalAnd: // &&
-            lines.emplace_back(getConstantLine(false));
-            conjunction(lines.at(0), lhs.at(0), rhs.at(0));
-            break;
-        case BinaryExpression::BinaryOperation::LogicalOr: // ||
-            lines.emplace_back(getConstantLine(false));
-            disjunction(lines.at(0), lhs.at(0), rhs.at(0));
-            break;
-        case BinaryExpression::BinaryOperation::BitwiseAnd: // &
-            getConstantLines(expression.bitwidth(), 0U, lines);
-            bitwiseAnd(lines, lhs, rhs);
-            break;
-        case BinaryExpression::BinaryOperation::BitwiseOr: // |
-            getConstantLines(expression.bitwidth(), 0U, lines);
-            bitwiseOr(lines, lhs, rhs);
-            break;
-        case BinaryExpression::BinaryOperation::LessThan: // <
-            lines.emplace_back(getConstantLine(false));
-            lessThan(lines.at(0), lhs, rhs);
-            break;
-        case BinaryExpression::BinaryOperation::GreaterThan: // >
-            lines.emplace_back(getConstantLine(false));
-            greaterThan(lines.at(0), lhs, rhs);
-            break;
-        case BinaryExpression::BinaryOperation::Equals: // =
-            lines.emplace_back(getConstantLine(false));
-            equals(lines.at(0), lhs, rhs);
-            break;
-        case BinaryExpression::BinaryOperation::NotEquals: // !=
-            lines.emplace_back(getConstantLine(false));
-            notEquals(lines.at(0), lhs, rhs);
-            break;
-        case BinaryExpression::BinaryOperation::LessEquals: // <=
-            lines.emplace_back(getConstantLine(false));
-            lessEquals(lines.at(0), lhs, rhs);
-            break;
-        case BinaryExpression::BinaryOperation::GreaterEquals: // >=
-            lines.emplace_back(getConstantLine(false));
-            greaterEquals(lines.at(0), lhs, rhs);
-            break;
-        default:
-            return false;
-=======
+        }
+
         return synthesisOfExprOk;
->>>>>>> 25c00fde
-    }
-
-    return true;
-}
-
-/// Function when the assignment statements consist of binary expressions and does not include repeated input signals
-
-<<<<<<< HEAD
-//**********************************************************************
-//*****                      Unary Operations                      *****
-//**********************************************************************
-
-bool SyrecSynthesis::bitwiseNegation(const std::vector<unsigned>& dest) {
-    for (const unsigned idx: dest) {
-        get(boost::vertex_name, cctMan.tree)[cctMan.current].circ->appendNot(idx);
-    }
-    return true;
-}
-
-bool SyrecSynthesis::decrement(const std::vector<unsigned>& dest) {
-    for (const unsigned int i: dest) {
-        get(boost::vertex_name, cctMan.tree)[cctMan.current].circ->appendNot(i);
-        addActiveControl(i);
-    }
-
-    for (const unsigned int i: dest) {
-        removeActiveControl(i);
-    }
-
-    return true;
-}
-
-bool SyrecSynthesis::increment(const std::vector<unsigned>& dest) {
-    for (const unsigned int i: dest) {
-        addActiveControl(i);
-    }
-
-    for (auto destLineIterator = dest.rbegin(); destLineIterator != dest.rend(); ++destLineIterator) {
-        removeActiveControl(*destLineIterator);
-        get(boost::vertex_name, cctMan.tree)[cctMan.current].circ->appendNot(*destLineIterator);
-=======
+    }
+
+    /// Function when the assignment statements consist of binary expressions and does not include repeated input signals
+
+    //**********************************************************************
+    //*****                      Unary Operations                      *****
+    //**********************************************************************
+
     bool SyrecSynthesis::bitwiseNegation(Circuit& circuit, const std::vector<unsigned>& dest) {
         for (const auto line: dest) {
             circuit.createAndAddNotGate(line);
@@ -993,110 +505,36 @@
         }
         circuit.deactivateControlLinePropagationScope();
         return true;
->>>>>>> 25c00fde
-    }
-    return true;
-}
-
-//**********************************************************************
-//*****                     Binary Operations                      *****
-//**********************************************************************
-
-<<<<<<< HEAD
-bool SyrecSynthesis::bitwiseAnd(const std::vector<unsigned>& dest, const std::vector<unsigned>& src1, const std::vector<unsigned>& src2) {
-    bool ok = true;
-    for (unsigned i = 0U; i < dest.size(); ++i) {
-        ok &= conjunction(dest.at(i), src1.at(i), src2.at(i));
-=======
+    }
+
+    //**********************************************************************
+    //*****                     Binary Operations                      *****
+    //**********************************************************************
+
     bool SyrecSynthesis::bitwiseAnd(Circuit& circuit, const std::vector<unsigned>& dest, const std::vector<unsigned>& src1, const std::vector<unsigned>& src2) {
         bool synthesisOk = src1.size() >= dest.size() && src2.size() >= dest.size();
         for (std::size_t i = 0; i < dest.size() && synthesisOk; ++i) {
             synthesisOk &= conjunction(circuit, dest[i], src1[i], src2[i]);
         }
         return synthesisOk;
->>>>>>> 25c00fde
-    }
-    return ok;
-}
-
-<<<<<<< HEAD
-bool SyrecSynthesis::bitwiseCnot(const std::vector<unsigned>& dest, const std::vector<unsigned>& src) {
-    for (unsigned i = 0U; i < src.size(); ++i) {
-        get(boost::vertex_name, cctMan.tree)[cctMan.current].circ->appendCnot(src.at(i), dest.at(i));
-=======
+    }
+
     bool SyrecSynthesis::bitwiseCnot(Circuit& circuit, const std::vector<unsigned>& dest, const std::vector<unsigned>& src) {
         const bool synthesisOk = dest.size() >= src.size();
         for (std::size_t i = 0; i < src.size() && synthesisOk; ++i) {
             circuit.createAndAddCnotGate(src[i], dest[i]);
         }
         return synthesisOk;
->>>>>>> 25c00fde
-    }
-    return true;
-}
-
-<<<<<<< HEAD
-bool SyrecSynthesis::bitwiseOr(const std::vector<unsigned>& dest, const std::vector<unsigned>& src1, const std::vector<unsigned>& src2) {
-    bool ok = true;
-    for (unsigned i = 0U; i < dest.size(); ++i) {
-        ok &= disjunction(dest.at(i), src1.at(i), src2.at(i));
-=======
+    }
+
     bool SyrecSynthesis::bitwiseOr(Circuit& circuit, const std::vector<unsigned>& dest, const std::vector<unsigned>& src1, const std::vector<unsigned>& src2) {
         bool synthesisOk = src1.size() >= dest.size() && src2.size() >= dest.size();
         for (std::size_t i = 0; i < dest.size() && synthesisOk; ++i) {
             synthesisOk &= disjunction(circuit, dest[i], src1[i], src2[i]);
         }
         return synthesisOk;
->>>>>>> 25c00fde
-    }
-    return ok;
-}
-
-<<<<<<< HEAD
-bool SyrecSynthesis::conjunction(unsigned dest, unsigned src1, unsigned src2) {
-    get(boost::vertex_name, cctMan.tree)[cctMan.current].circ->appendToffoli(src1, src2, dest);
-
-    return true;
-}
-
-bool SyrecSynthesis::decreaseWithCarry(const std::vector<unsigned>& dest, const std::vector<unsigned>& src, unsigned carry) {
-    for (unsigned i = 0U; i < src.size(); ++i) {
-        get(boost::vertex_name, cctMan.tree)[cctMan.current].circ->appendNot(dest.at(i));
-    }
-
-    increaseWithCarry(dest, src, carry);
-
-    for (unsigned i = 0U; i < src.size(); ++i) {
-        get(boost::vertex_name, cctMan.tree)[cctMan.current].circ->appendNot(dest.at(i));
-    }
-
-    return true;
-}
-
-bool SyrecSynthesis::disjunction(const unsigned dest, const unsigned src1, const unsigned src2) {
-    get(boost::vertex_name, cctMan.tree)[cctMan.current].circ->appendCnot(src1, dest);
-    get(boost::vertex_name, cctMan.tree)[cctMan.current].circ->appendCnot(src2, dest);
-    get(boost::vertex_name, cctMan.tree)[cctMan.current].circ->appendToffoli(src1, src2, dest);
-
-    return true;
-}
-
-bool SyrecSynthesis::division(const std::vector<unsigned>& dest, const std::vector<unsigned>& src1, const std::vector<unsigned>& src2) {
-    if (!modulo(dest, src1, src2)) {
-        return false;
-    }
-
-    std::vector<unsigned> sum;
-    std::vector<unsigned> partial;
-
-    for (std::size_t i = 1U; i < src1.size(); ++i) {
-        get(boost::vertex_name, cctMan.tree)[cctMan.current].circ->appendNot(src2.at(i));
-    }
-
-    for (std::size_t i = 1U; i < src1.size(); ++i) {
-        addActiveControl(src2.at(i));
-    }
-=======
+    }
+
     bool SyrecSynthesis::conjunction(Circuit& circuit, unsigned dest, unsigned src1, unsigned src2) {
         circuit.createAndAddToffoliGate(src1, src2, dest);
         return true;
@@ -1126,83 +564,10 @@
         if (!modulo(circuit, dest, src1, src2)) {
             return false;
         }
->>>>>>> 25c00fde
-
-    for (int i = static_cast<int>(src1.size()) - 1; i >= 0; --i) {
-        const auto castedIdx = static_cast<std::size_t>(i);
-
-<<<<<<< HEAD
-        partial.push_back(src2.at(src1.size() - 1U - castedIdx));
-        sum.insert(sum.begin(), src1.at(castedIdx));
-        addActiveControl(dest.at(castedIdx));
-        increase(sum, partial);
-        removeActiveControl(dest.at(castedIdx));
-        if (i == 0) {
-            continue;
-        }
-
-        for (auto j = src1.size() - castedIdx; j < src1.size(); ++j) {
-            removeActiveControl(src2.at(j));
-        }
-        get(boost::vertex_name, cctMan.tree)[cctMan.current].circ->appendNot(src2.at(src1.size() - castedIdx));
-        for (auto j = src1.size() + 1U - castedIdx; j < src1.size(); ++j) {
-            addActiveControl(src2.at(j));
-        }
-    }
-
-    return true;
-}
-
-bool SyrecSynthesis::equals(const unsigned dest, const std::vector<unsigned>& src1, const std::vector<unsigned>& src2) {
-    for (unsigned i = 0U; i < src1.size(); ++i) {
-        get(boost::vertex_name, cctMan.tree)[cctMan.current].circ->appendCnot(src2.at(i), src1.at(i));
-        get(boost::vertex_name, cctMan.tree)[cctMan.current].circ->appendNot(src1.at(i));
-    }
-
-    const Gate::line_container controls(src1.begin(), src1.end());
-    get(boost::vertex_name, cctMan.tree)[cctMan.current].circ->appendMultiControlToffoli(controls, dest);
-
-    for (unsigned i = 0U; i < src1.size(); ++i) {
-        get(boost::vertex_name, cctMan.tree)[cctMan.current].circ->appendCnot(src2.at(i), src1.at(i));
-        get(boost::vertex_name, cctMan.tree)[cctMan.current].circ->appendNot(src1.at(i));
-    }
-
-    return true;
-}
-
-bool SyrecSynthesis::greaterEquals(const unsigned dest, const std::vector<unsigned>& srcTwo, const std::vector<unsigned>& srcOne) {
-    if (!greaterThan(dest, srcOne, srcTwo)) {
-        return false;
-    }
-    get(boost::vertex_name, cctMan.tree)[cctMan.current].circ->appendNot(dest);
-
-    return true;
-}
-
-bool SyrecSynthesis::greaterThan(const unsigned dest, const std::vector<unsigned>& src2, const std::vector<unsigned>& src1) {
-    return lessThan(dest, src1, src2);
-}
-
-bool SyrecSynthesis::increase(const std::vector<unsigned>& rhs, const std::vector<unsigned>& lhs) {
-    if (auto bitwidth = static_cast<int>(rhs.size()); bitwidth == 1) {
-        get(boost::vertex_name, cctMan.tree)[cctMan.current].circ->appendCnot(lhs.at(0), rhs.at(0));
-    } else {
-        for (int i = 1; i <= bitwidth - 1; ++i) {
-            get(boost::vertex_name, cctMan.tree)[cctMan.current].circ->appendCnot(lhs.at(static_cast<std::size_t>(i)), rhs.at(static_cast<std::size_t>(i)));
-        }
-        for (int i = bitwidth - 2; i >= 1; --i) {
-            get(boost::vertex_name, cctMan.tree)[cctMan.current].circ->appendCnot(lhs.at(static_cast<std::size_t>(i)), lhs.at(static_cast<std::size_t>(i) + 1));
-        }
-        for (int i = 0; i <= bitwidth - 2; ++i) {
-            get(boost::vertex_name, cctMan.tree)[cctMan.current].circ->appendToffoli(rhs.at(static_cast<std::size_t>(i)), lhs.at(static_cast<std::size_t>(i)), lhs.at(static_cast<std::size_t>(i) + 1));
-        }
-
-        get(boost::vertex_name, cctMan.tree)[cctMan.current].circ->appendCnot(lhs.at(static_cast<std::size_t>(bitwidth - 1)), rhs.at(static_cast<std::size_t>(bitwidth - 1)));
-
-        for (int i = bitwidth - 2; i >= 1; --i) {
-            get(boost::vertex_name, cctMan.tree)[cctMan.current].circ->appendToffoli(lhs.at(static_cast<std::size_t>(i)), rhs.at(static_cast<std::size_t>(i)), lhs.at(static_cast<std::size_t>(i) + 1));
-            get(boost::vertex_name, cctMan.tree)[cctMan.current].circ->appendCnot(lhs.at(static_cast<std::size_t>(i)), rhs.at(static_cast<std::size_t>(i)));
-=======
+
+        std::vector<unsigned> sum;
+        std::vector<unsigned> partial;
+
         if (src2.size() < src1.size() || dest.size() < src1.size()) {
             return false;
         }
@@ -1348,18 +713,8 @@
         const auto unsignedBitwidth = static_cast<std::size_t>(bitwidth);
         for (std::size_t i = 1U; i < unsignedBitwidth; ++i) {
             circuit.createAndAddCnotGate(src.at(i), dest.at(i));
->>>>>>> 25c00fde
-        }
-        get(boost::vertex_name, cctMan.tree)[cctMan.current].circ->appendToffoli(lhs.at(0), rhs.at(0), lhs.at(1));
-        get(boost::vertex_name, cctMan.tree)[cctMan.current].circ->appendCnot(lhs.at(0), rhs.at(0));
-
-<<<<<<< HEAD
-        for (int i = 1; i <= bitwidth - 2; ++i) {
-            get(boost::vertex_name, cctMan.tree)[cctMan.current].circ->appendCnot(lhs.at(static_cast<std::size_t>(i)), lhs.at(static_cast<std::size_t>(i) + 1));
-        }
-        for (int i = 1; i <= bitwidth - 1; ++i) {
-            get(boost::vertex_name, cctMan.tree)[cctMan.current].circ->appendCnot(lhs.at(static_cast<std::size_t>(i)), rhs.at(static_cast<std::size_t>(i)));
-=======
+        }
+
         if (bitwidth > 1) {
             circuit.createAndAddCnotGate(src.at(unsignedBitwidth - 1), carry);
         }
@@ -1367,48 +722,8 @@
         for (int i = bitwidth - 2; i > 0; --i) {
             const auto castedIndex = static_cast<std::size_t>(i);
             circuit.createAndAddCnotGate(src.at(castedIndex), src.at(castedIndex + 1));
->>>>>>> 25c00fde
-        }
-    }
-
-<<<<<<< HEAD
-    return true;
-}
-
-bool SyrecSynthesis::decrease(const std::vector<unsigned>& rhs, const std::vector<unsigned>& lhs) {
-    for (const unsigned int rh: rhs) {
-        get(boost::vertex_name, cctMan.tree)[cctMan.current].circ->appendNot(rh);
-    }
-
-    increase(rhs, lhs);
-
-    for (const unsigned int rh: rhs) {
-        get(boost::vertex_name, cctMan.tree)[cctMan.current].circ->appendNot(rh);
-    }
-    return true;
-}
-
-bool SyrecSynthesis::increaseWithCarry(const std::vector<unsigned>& dest, const std::vector<unsigned>& src, unsigned carry) {
-    auto bitwidth = static_cast<int>(src.size());
-
-    if (bitwidth == 0) {
-        return true;
-    }
-
-    for (int i = 1U; i < bitwidth; ++i) {
-        get(boost::vertex_name, cctMan.tree)[cctMan.current].circ->appendCnot(src.at(static_cast<std::size_t>(i)), dest.at(static_cast<std::size_t>(i)));
-    }
-
-    if (bitwidth > 1) {
-        get(boost::vertex_name, cctMan.tree)[cctMan.current].circ->appendCnot(src.at(static_cast<std::size_t>(bitwidth - 1)), carry);
-    }
-    for (int i = bitwidth - 2; i > 0; --i) {
-        get(boost::vertex_name, cctMan.tree)[cctMan.current].circ->appendCnot(src.at(static_cast<std::size_t>(i)), src.at(static_cast<std::size_t>(i) + 1));
-    }
-
-    for (int i = 0U; i < bitwidth - 1; ++i) {
-        get(boost::vertex_name, cctMan.tree)[cctMan.current].circ->appendToffoli(src.at(static_cast<std::size_t>(i)), dest.at(static_cast<std::size_t>(i)), src.at(static_cast<std::size_t>(i) + 1));
-=======
+        }
+
         for (std::size_t i = 0U; i < unsignedBitwidth - 1; ++i) {
             circuit.createAndAddToffoliGate(src.at(i), dest.at(i), src.at(i + 1));
         }
@@ -1440,31 +755,8 @@
 
     bool SyrecSynthesis::lessThan(Circuit& circuit, unsigned dest, const std::vector<unsigned>& src1, const std::vector<unsigned>& src2) {
         return decreaseWithCarry(circuit, src1, src2, dest) && increase(circuit, src1, src2);
->>>>>>> 25c00fde
-    }
-    get(boost::vertex_name, cctMan.tree)[cctMan.current].circ->appendToffoli(src.at(static_cast<std::size_t>(bitwidth - 1)), dest.at(static_cast<std::size_t>(bitwidth - 1)), carry);
-
-<<<<<<< HEAD
-    for (int i = bitwidth - 1; i > 0; --i) {
-        get(boost::vertex_name, cctMan.tree)[cctMan.current].circ->appendCnot(src.at(static_cast<std::size_t>(i)), dest.at(static_cast<std::size_t>(i)));
-        get(boost::vertex_name, cctMan.tree)[cctMan.current].circ->appendToffoli(dest.at(static_cast<std::size_t>(i - 1)), src.at(static_cast<std::size_t>(i - 1)), src.at(static_cast<std::size_t>(i)));
-    }
-
-    for (int i = 1U; i < bitwidth - 1; ++i) {
-        get(boost::vertex_name, cctMan.tree)[cctMan.current].circ->appendCnot(src.at(static_cast<std::size_t>(i)), src.at(static_cast<std::size_t>(i) + 1));
-    }
-
-    for (int i = 0U; i < bitwidth; ++i) {
-        get(boost::vertex_name, cctMan.tree)[cctMan.current].circ->appendCnot(src.at(static_cast<std::size_t>(i)), dest.at(static_cast<std::size_t>(i)));
-    }
-
-    return true;
-}
-
-bool SyrecSynthesis::lessEquals(unsigned dest, const std::vector<unsigned>& src2, const std::vector<unsigned>& src1) {
-    if (!lessThan(dest, src1, src2)) {
-        return false;
-=======
+    }
+
     bool SyrecSynthesis::modulo(Circuit& circuit, const std::vector<unsigned>& dest, const std::vector<unsigned>& src1, const std::vector<unsigned>& src2) {
         std::vector<unsigned> sum;
         std::vector<unsigned> partial;
@@ -1511,52 +803,8 @@
         }
         circuit.deactivateControlLinePropagationScope();
         return synthesisOk;
->>>>>>> 25c00fde
-    }
-    get(boost::vertex_name, cctMan.tree)[cctMan.current].circ->appendNot(dest);
-
-<<<<<<< HEAD
-    return true;
-}
-
-bool SyrecSynthesis::lessThan(unsigned dest, const std::vector<unsigned>& src1, const std::vector<unsigned>& src2) {
-    return decreaseWithCarry(src1, src2, dest) && increase(src1, src2);
-}
-
-bool SyrecSynthesis::modulo(const std::vector<unsigned>& dest, const std::vector<unsigned>& src1, const std::vector<unsigned>& src2) {
-    std::vector<unsigned> sum;
-    std::vector<unsigned> partial;
-
-    for (auto i = 1U; i < src1.size(); ++i) {
-        get(boost::vertex_name, cctMan.tree)[cctMan.current].circ->appendNot(src2.at(i));
-    }
-
-    for (auto i = 1U; i < src1.size(); ++i) {
-        addActiveControl(src2.at(i));
-    }
-
-    for (int i = static_cast<int>(src1.size()) - 1; i >= 0; --i) {
-        const auto castedIdx = static_cast<std::size_t>(i);
-
-        partial.push_back(src2.at(src1.size() - 1U - castedIdx));
-        sum.insert(sum.begin(), src1.at(castedIdx));
-        decreaseWithCarry(sum, partial, dest.at(castedIdx));
-        addActiveControl(dest.at(castedIdx));
-        increase(sum, partial);
-        removeActiveControl(dest.at(castedIdx));
-        get(boost::vertex_name, cctMan.tree)[cctMan.current].circ->appendNot(dest.at(castedIdx));
-        if (i == 0) {
-            continue;
-        }
-
-        for (auto j = src1.size() - castedIdx; j < src1.size(); ++j) {
-            removeActiveControl(src2.at(j));
-        }
-        get(boost::vertex_name, cctMan.tree)[cctMan.current].circ->appendNot(src2.at(src1.size() - castedIdx));
-        for (auto j = src1.size() + 1U - castedIdx; j < src1.size(); ++j) {
-            addActiveControl(src2.at(static_cast<std::size_t>(j)));
-        }
-=======
+    }
+
     bool SyrecSynthesis::multiplication(Circuit& circuit, const std::vector<unsigned>& dest, const std::vector<unsigned>& src1, const std::vector<unsigned>& src2) {
         if (src1.empty() || dest.empty()) {
             return true;
@@ -1584,33 +832,8 @@
         }
         circuit.deactivateControlLinePropagationScope();
         return synthesisOk;
->>>>>>> 25c00fde
-    }
-    return true;
-}
-
-<<<<<<< HEAD
-bool SyrecSynthesis::multiplication(const std::vector<unsigned>& dest, const std::vector<unsigned>& src1, const std::vector<unsigned>& src2) {
-    if (src1.empty() || dest.empty()) {
-        return true;
-    }
-
-    std::vector<unsigned> sum     = dest;
-    std::vector<unsigned> partial = src2;
-
-    bool ok = true;
-
-    addActiveControl(src1.at(0));
-    ok = ok && bitwiseCnot(sum, partial);
-    removeActiveControl(src1.at(0));
-
-    for (std::size_t i = 1; i < dest.size(); ++i) {
-        sum.erase(sum.begin());
-        partial.pop_back();
-        addActiveControl(src1.at(i));
-        ok = ok && increase(sum, partial);
-        removeActiveControl(src1.at(i));
-=======
+    }
+
     bool SyrecSynthesis::notEquals(Circuit& circuit, const unsigned dest, const std::vector<unsigned>& src1, const std::vector<unsigned>& src2) {
         if (!equals(circuit, dest, src1, src2)) {
             return false;
@@ -1630,122 +853,12 @@
             circuit.createAndAddFredkinGate(dest1[i], dest2[i]);
         }
         return true;
->>>>>>> 25c00fde
-    }
-
-    return ok;
-}
-
-<<<<<<< HEAD
-bool SyrecSynthesis::notEquals(const unsigned dest, const std::vector<unsigned>& src1, const std::vector<unsigned>& src2) {
-    if (!equals(dest, src1, src2)) {
-        return false;
-    }
-    get(boost::vertex_name, cctMan.tree)[cctMan.current].circ->appendNot(dest);
-    return true;
-}
-
-// TODO: A rename of the function would allow one to drop the now required linter annotations regarding swap functions which are expected to be exceptionless
-// NOLINTNEXTLINE(cppcoreguidelines-noexcept-swap, performance-noexcept-swap, bugprone-exception-escape)
-void SyrecSynthesis::swap(const std::vector<unsigned>& dest1, const std::vector<unsigned>& dest2) {
-    for (auto i = 0U; i < dest1.size(); ++i) {
-        get(boost::vertex_name, cctMan.tree)[cctMan.current].circ->appendFredkin(dest1.at(i), dest2.at(i));
-    }
-}
-
-//**********************************************************************
-//*****                      Shift Operations                      *****
-//**********************************************************************
-
-void SyrecSynthesis::leftShift(const std::vector<unsigned>& dest, const std::vector<unsigned>& src1, unsigned src2) {
-    for (auto i = 0U; i + src2 < dest.size(); ++i) {
-        get(boost::vertex_name, cctMan.tree)[cctMan.current].circ->appendCnot(src1.at(i), dest.at(i + src2));
-    }
-}
-
-void SyrecSynthesis::rightShift(const std::vector<unsigned>& dest, const std::vector<unsigned>& src1, unsigned src2) {
-    for (auto i = src2; i < dest.size(); ++i) {
-        get(boost::vertex_name, cctMan.tree)[cctMan.current].circ->appendCnot(src1.at(i), dest.at(i - src2));
-    }
-}
-
-bool SyrecSynthesis::expressionOpInverse([[maybe_unused]] BinaryExpression::BinaryOperation op, [[maybe_unused]] const std::vector<unsigned>& expLhs, [[maybe_unused]] const std::vector<unsigned>& expRhs) {
-    return true;
-}
-//**********************************************************************
-//*****                     Efficient Controls                     *****
-//**********************************************************************
-
-void SyrecSynthesis::addActiveControl(unsigned control) {
-    // aktuelles Blatt vollendet, zurueck zum parent
-    cctMan.current = source(*in_edges(cctMan.current, cctMan.tree).first, cctMan.tree);
-
-    // child fuer neuen control anlegen
-    const cct_node child                                 = add_vertex(cctMan.tree);
-    get(boost::vertex_name, cctMan.tree)[child].control  = control;
-    get(boost::vertex_name, cctMan.tree)[child].controls = get(boost::vertex_name, cctMan.tree)[cctMan.current].controls;
-    get(boost::vertex_name, cctMan.tree)[child].controls.insert(control);
-    add_edge(cctMan.current, child, cctMan.tree);
-    cctMan.current = child;
-
-    // neues Blatt anlegen
-    const cct_node leaf                                 = add_vertex(cctMan.tree);
-    get(boost::vertex_name, cctMan.tree)[leaf].controls = get(boost::vertex_name, cctMan.tree)[cctMan.current].controls;
-
-    const auto leafCircuitInstance = std::make_shared<Circuit>();
-    leafCircuitInstance->gateAdded.connect(Annotater(*leafCircuitInstance, stmts));
-    get(boost::vertex_name, cctMan.tree)[leaf].circ = leafCircuitInstance;
-
-    add_edge(cctMan.current, leaf, cctMan.tree);
-    cctMan.current = leaf;
-}
-
-void SyrecSynthesis::removeActiveControl(unsigned control [[maybe_unused]]) {
-    // aktuelles Blatt vollendet, zurueck zum parent
-    cctMan.current = source(*in_edges(cctMan.current, cctMan.tree).first, cctMan.tree);
-
-    // aktueller Knoten abgeschlossen, zurueck zum parent
-    cctMan.current = source(*in_edges(cctMan.current, cctMan.tree).first, cctMan.tree);
-
-    // neues Blatt anlegen
-    const cct_node leaf                                 = add_vertex(cctMan.tree);
-    get(boost::vertex_name, cctMan.tree)[leaf].controls = get(boost::vertex_name, cctMan.tree)[cctMan.current].controls;
-
-    const auto leafCircuitInstance = std::make_shared<Circuit>();
-    leafCircuitInstance->gateAdded.connect(Annotater(*leafCircuitInstance, stmts));
-    get(boost::vertex_name, cctMan.tree)[leaf].circ = leafCircuitInstance;
-
-    add_edge(cctMan.current, leaf, cctMan.tree);
-    cctMan.current = leaf;
-}
-
-bool SyrecSynthesis::assembleCircuit(const cct_node& current) {
-    // leaf
-    if (out_edges(current, cctMan.tree).first == out_edges(current, cctMan.tree).second /*get( boost::vertex_name, cctMan.tree )[current].circ.get()->num_gates() > 0u*/) {
-        circ.insertCircuit(static_cast<unsigned>(circ.numGates()), *get(boost::vertex_name, cctMan.tree)[current].circ, get(boost::vertex_name, cctMan.tree)[current].controls);
-        return true;
-    }
-    // assemble optimized circuits of successors
-    for (auto edgeIt = out_edges(current, cctMan.tree).first; edgeIt != out_edges(current, cctMan.tree).second; ++edgeIt) {
-        if (!assembleCircuit(target(*edgeIt, cctMan.tree))) {
-            return false;
-        }
-    }
-    return true;
-}
-
-void SyrecSynthesis::getVariables(const VariableAccess::ptr& var, std::vector<unsigned>& lines) {
-    unsigned offset = varLines[var->getVar()];
-
-    if (!var->indexes.empty()) {
-        // check if it is all numeric_expressions
-        const std::size_t n = var->getVar()->dimensions.size(); // dimensions
-        if (std::all_of(var->indexes.cbegin(), var->indexes.cend(), [](const auto& exprDefiningAccessedValueOfDimension) { return exprDefiningAccessedValueOfDimension != nullptr && dynamic_cast<const NumericExpression*>(exprDefiningAccessedValueOfDimension.get()) != nullptr; })) {
-            for (auto i = 0U; i < n; ++i) {
-                offset += dynamic_cast<NumericExpression*>(var->indexes.at(i).get())->value->evaluate(loopMap) *
-                          std::accumulate(var->getVar()->dimensions.begin() + i + 1U, var->getVar()->dimensions.end(), 1U, std::multiplies<>()) *
-                          var->getVar()->bitwidth;
-=======
+    }
+
+    //**********************************************************************
+    //*****                      Shift Operations                      *****
+    //**********************************************************************
+
     bool SyrecSynthesis::leftShift(Circuit& circuit, const std::vector<unsigned>& dest, const std::vector<unsigned>& src1, unsigned src2) {
         if (src2 > dest.size()) {
             return false;
@@ -1779,7 +892,7 @@
         return true;
     }
 
-    bool SyrecSynthesis::expressionOpInverse([[maybe_unused]] Circuit& circuit, [[maybe_unused]] unsigned op, [[maybe_unused]] const std::vector<unsigned>& expLhs, [[maybe_unused]] const std::vector<unsigned>& expRhs) const {
+    bool SyrecSynthesis::expressionOpInverse([[maybe_unused]] Circuit& circuit, [[maybe_unused]] const BinaryExpression::BinaryOperation binaryOperation, [[maybe_unused]] const std::vector<unsigned>& expLhs, [[maybe_unused]] const std::vector<unsigned>& expRhs) const {
         return true;
     }
 
@@ -1799,26 +912,12 @@
                     }
                     offset += aggregateValue * referenceVariableData->bitwidth;
                 }
->>>>>>> 25c00fde
-            }
-        }
-    }
-
-    if (var->range) {
-        auto [nfirst, nsecond] = *var->range;
-
-<<<<<<< HEAD
-        const unsigned first  = nfirst->evaluate(loopMap);
-        const unsigned second = nsecond->evaluate(loopMap);
-
-        if (first < second) {
-            for (unsigned i = first; i <= second; ++i) {
-                lines.emplace_back(offset + i);
-            }
-        } else {
-            for (auto i = static_cast<int>(first); i >= static_cast<int>(second); --i) {
-                lines.emplace_back(offset + static_cast<unsigned>(i));
-=======
+            }
+        }
+
+        if (var->range) {
+            auto [nfirst, nsecond] = *var->range;
+
             const unsigned first  = nfirst->evaluate(loopMap);
             const unsigned second = nsecond->evaluate(loopMap);
 
@@ -1834,36 +933,10 @@
         } else {
             for (unsigned i = 0U; i < referenceVariableData->bitwidth; ++i) {
                 lines.emplace_back(offset + i);
->>>>>>> 25c00fde
-            }
-        }
-    } else {
-        for (unsigned i = 0U; i < var->getVar()->bitwidth; ++i) {
-            lines.emplace_back(offset + i);
-        }
-    }
-}
-
-unsigned SyrecSynthesis::getConstantLine(bool value) {
-    unsigned constLine = 0;
-
-    if (!freeConstLinesMap[value].empty()) {
-        constLine = freeConstLinesMap[value].back();
-        freeConstLinesMap[value].pop_back();
-    } else if (!freeConstLinesMap[!value].empty()) {
-        constLine = freeConstLinesMap[!value].back();
-        freeConstLinesMap[!value].pop_back();
-        get(boost::vertex_name, cctMan.tree)[cctMan.current].circ->appendNot(constLine);
-    } else {
-        constLine = circ.addLine(std::string("const_") + std::to_string(static_cast<int>(value)), "garbage", value, true);
-    }
-    return constLine;
-}
-
-<<<<<<< HEAD
-void SyrecSynthesis::getConstantLines(unsigned bitwidth, unsigned value, std::vector<unsigned>& lines) {
-    const boost::dynamic_bitset<> number(bitwidth, value);
-=======
+            }
+        }
+    }
+
     unsigned SyrecSynthesis::getConstantLine(Circuit& circuit, bool value) {
         unsigned constLine = 0U;
 
@@ -1877,43 +950,17 @@
         } else {
             constLine = circuit.addLine((std::string("const_") + std::to_string(static_cast<int>(value))), "garbage", value, true);
         }
->>>>>>> 25c00fde
-
-    for (unsigned i = 0U; i < bitwidth; ++i) {
-        lines.emplace_back(getConstantLine(number.test(i)));
-    }
-}
-
-<<<<<<< HEAD
-void SyrecSynthesis::addVariable(Circuit& circ, const std::vector<unsigned>& dimensions, const Variable::ptr& var,
-                                 const constant constant, bool garbage, const std::string& arraystr) {
-    if (dimensions.empty()) {
-        for (unsigned i = 0U; i < var->bitwidth; ++i) {
-            const std::string name = var->name + arraystr + "." + std::to_string(i);
-            circ.addLine(name, name, constant, garbage);
-        }
-    } else {
-        const unsigned              len = dimensions.front();
-        const std::vector<unsigned> newDimensions(dimensions.begin() + 1U, dimensions.end());
-
-        for (auto i = 0U; i < len; ++i) {
-            addVariable(circ, newDimensions, var, constant, garbage, arraystr + "[" + std::to_string(i) + "]");
-=======
+
+        return constLine;
+    }
+
     void SyrecSynthesis::getConstantLines(Circuit& circuit, unsigned bitwidth, unsigned value, std::vector<unsigned>& lines) {
         assert(bitwidth <= 32);
         for (unsigned i = 0U; i < bitwidth; ++i) {
             lines.emplace_back(getConstantLine(circuit, (value & (1 << i)) != 0));
->>>>>>> 25c00fde
-        }
-    }
-}
-
-<<<<<<< HEAD
-void SyrecSynthesis::addVariables(Circuit& circVar, const Variable::vec& variables) {
-    for (const auto& var: variables) {
-        // entry in var lines map
-        varLines.try_emplace(var, circVar.getLines());
-=======
+        }
+    }
+
     void SyrecSynthesis::addVariable(Circuit& circ, const std::vector<unsigned>& dimensions, const Variable::ptr& var,
                                      const constant constant, bool garbage, const std::string& arraystr) {
         if (dimensions.empty()) {
@@ -1924,62 +971,54 @@
         } else {
             const unsigned              len = dimensions.front();
             const std::vector<unsigned> newDimensions(dimensions.begin() + 1U, dimensions.end());
->>>>>>> 25c00fde
-
-        // types of constant and garbage
-        const constant constVar = var->type == Variable::Type::Out || var->type == Variable::Type::Wire ? constant(false) : constant();
-        const bool     garbage  = var->type == Variable::Type::In || var->type == Variable::Type::Wire;
-
-        addVariable(circVar, var->dimensions, var, constVar, garbage, std::string());
-    }
-}
-
-std::optional<AssignStatement::AssignOperation> SyrecSynthesis::tryMapBinaryToAssignmentOperation(BinaryExpression::BinaryOperation binaryOperation) noexcept {
-    switch (binaryOperation) {
-        case BinaryExpression::BinaryOperation::Add:
-            return AssignStatement::AssignOperation::Add;
-        case BinaryExpression::BinaryOperation::Subtract:
-            return AssignStatement::AssignOperation::Subtract;
-        case BinaryExpression::BinaryOperation::Exor:
-            return AssignStatement::AssignOperation::Exor;
-        default:
-            return std::nullopt;
-    }
-}
-
-std::optional<BinaryExpression::BinaryOperation> SyrecSynthesis::tryMapAssignmentToBinaryOperation(AssignStatement::AssignOperation assignOperation) noexcept {
-    switch (assignOperation) {
-        case AssignStatement::AssignOperation::Add:
-            return BinaryExpression::BinaryOperation::Add;
-
-<<<<<<< HEAD
-        case AssignStatement::AssignOperation::Subtract:
-            return BinaryExpression::BinaryOperation::Subtract;
-=======
+
+            for (unsigned i = 0U; i < len; ++i) {
+                addVariable(circ, newDimensions, var, constant, garbage, arraystr + "[" + std::to_string(i) + "]");
+            }
+        }
+    }
+
+    void SyrecSynthesis::addVariables(Circuit& circVar, const Variable::vec& variables) {
+        for (const auto& var: variables) {
+            // entry in var lines map
+            varLines.try_emplace(var, circVar.getLines());
+
             // types of constant and garbage
-            const constant constVar = (var->type == Variable::Out || var->type == Variable::Wire) ? constant(false) : constant();
-            const bool     garbage  = (var->type == Variable::In || var->type == Variable::Wire);
->>>>>>> 25c00fde
-
-        case AssignStatement::AssignOperation::Exor:
-            return BinaryExpression::BinaryOperation::Exor;
-        default:
-            return std::nullopt;
-    }
-}
-
-<<<<<<< HEAD
-bool SyrecSynthesis::synthesize(SyrecSynthesis* synthesizer, Circuit& circ, const Program& program, const Properties::ptr& settings, const Properties::ptr& statistics) {
-    // Settings parsing
-    auto mainModule = get<std::string>(settings, "main_module", std::string());
-    // Run-time measuring
-    Timer<PropertiesTimer> t;
-
-    if (statistics) {
-        const PropertiesTimer rt(statistics);
-        t.start(rt);
-    }
-=======
+            const constant constVar = (var->type == Variable::Type::Out || var->type == Variable::Type::Wire) ? constant(false) : constant();
+            const bool     garbage  = (var->type == Variable::Type::In || var->type == Variable::Type::Wire);
+
+            addVariable(circVar, var->dimensions, var, constVar, garbage, std::string());
+        }
+    }
+
+    std::optional<AssignStatement::AssignOperation> SyrecSynthesis::tryMapBinaryToAssignmentOperation(BinaryExpression::BinaryOperation binaryOperation) noexcept {
+        switch (binaryOperation) {
+            case BinaryExpression::BinaryOperation::Add:
+                return AssignStatement::AssignOperation::Add;
+            case BinaryExpression::BinaryOperation::Subtract:
+                return AssignStatement::AssignOperation::Subtract;
+            case BinaryExpression::BinaryOperation::Exor:
+                return AssignStatement::AssignOperation::Exor;
+            default:
+                return std::nullopt;
+        }
+    }
+
+    std::optional<BinaryExpression::BinaryOperation> SyrecSynthesis::tryMapAssignmentToBinaryOperation(AssignStatement::AssignOperation assignOperation) noexcept {
+        switch (assignOperation) {
+            case AssignStatement::AssignOperation::Add:
+                return BinaryExpression::BinaryOperation::Add;
+
+            case AssignStatement::AssignOperation::Subtract:
+                return BinaryExpression::BinaryOperation::Subtract;
+
+            case AssignStatement::AssignOperation::Exor:
+                return BinaryExpression::BinaryOperation::Exor;
+            default:
+                return std::nullopt;
+        }
+    }
+
     bool SyrecSynthesis::synthesize(SyrecSynthesis* synthesizer, Circuit& circ, const Program& program, const Properties::ptr& settings, const Properties::ptr& statistics) {
         // Settings parsing
         auto mainModule = get<std::string>(settings, "main_module", std::string());
@@ -1990,18 +1029,10 @@
             const PropertiesTimer rt(statistics);
             t.start(rt);
         }
->>>>>>> 25c00fde
-
-    // get the main module
-    Module::ptr main;
-
-<<<<<<< HEAD
-    if (!mainModule.empty()) {
-        main = program.findModule(mainModule);
-        if (!main) {
-            std::cerr << "Program has no module: " << mainModule << '\n';
-            return false;
-=======
+
+        // get the main module
+        Module::ptr main;
+
         if (!mainModule.empty()) {
             main = program.findModule(mainModule);
             if (!main) {
@@ -2013,33 +1044,15 @@
             if (!main) {
                 main = program.modules().front();
             }
->>>>>>> 25c00fde
-        }
-    } else {
-        main = program.findModule("main");
-        if (!main) {
-            main = program.modules().front();
-        }
-    }
-
-    // declare as top module
-    synthesizer->setMainModule(main);
-
-<<<<<<< HEAD
-    // create lines for global variables
-    synthesizer->addVariables(circ, main->parameters);
-    synthesizer->addVariables(circ, main->variables);
-
-    // synthesize the statements
-    const auto& statements = synthesizer->onModule(main);
-
-    if (statistics) {
-        t.stop();
-    }
-
-    return statements;
-}
-=======
+        }
+
+        // declare as top module
+        synthesizer->setMainModule(main);
+
+        // create lines for global variables
+        synthesizer->addVariables(circ, main->parameters);
+        synthesizer->addVariables(circ, main->variables);
+
         // synthesize the statements
         const auto synthesisOfMainModuleOk = synthesizer->onModule(circ, main);
         if (statistics) {
@@ -2047,5 +1060,4 @@
         }
         return synthesisOfMainModuleOk;
     }
-} // namespace syrec
->>>>>>> 25c00fde
+} // namespace syrec
--- conflicted
+++ resolved
@@ -1,19 +1,11 @@
-<<<<<<< HEAD
 #include "core/syrec/expression.hpp"
+#include "core/syrec/number.hpp"
 #include "core/syrec/variable.hpp"
-=======
-#include "core/syrec/variable.hpp"
-
-#include "core/syrec/number.hpp"
->>>>>>> 885972d8
 
 #include <cassert>
 #include <cstdlib>
 #include <optional>
-<<<<<<< HEAD
-=======
 #include <string>
->>>>>>> 885972d8
 #include <utility>
 #include <vector>
 
@@ -43,10 +35,7 @@
     unsigned VariableAccess::bitwidth() const {
         if (range) {
             auto [first, second] = *range;
-<<<<<<< HEAD
-=======
 
->>>>>>> 885972d8
             /* if both variables are loop variables but have the same name,
            then the bit-width is 1, otherwise we cannot determine it now. */
             if (first->isLoopVariable() && second->isLoopVariable()) {
@@ -54,16 +43,10 @@
                     return 1U;
                 }
                 assert(false);
-<<<<<<< HEAD
-            }   
-=======
             }
-
-            Number::loop_variable_mapping const map; // empty map
+            Number::LoopVariableMapping const map; // empty map
             return static_cast<unsigned>(std::abs(static_cast<int>(first->evaluate(map) - second->evaluate(map)))) + 1U;
->>>>>>> 885972d8
         }
         return var->bitwidth;
     }
-
 } // namespace syrec
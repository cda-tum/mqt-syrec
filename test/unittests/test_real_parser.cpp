<<<<<<< HEAD
=======
/*
 * Copyright (c) 2023 - 2025 Chair for Design Automation, TUM
 * Copyright (c) 2025 Munich Quantum Software Company GmbH
 * All rights reserved.
 *
 * SPDX-License-Identifier: MIT
 *
 * Licensed under the MIT License
 */

>>>>>>> 214bda5c
#include "core/real/parser.hpp"
#include "ir/Definitions.hpp"
#include "ir/Permutation.hpp"
#include "ir/QuantumComputation.hpp"

#include <cstddef>
#include <cstdint>
#include <functional>
#include <gmock/gmock-matchers.h>
#include <gtest/gtest.h>
#include <initializer_list>
#include <iomanip>
#include <ios>
#include <optional>
#include <sstream>
#include <stdexcept>
#include <string>
#include <string_view>

using namespace qc;
class RealParserTest: public testing::Test {
public:
    RealParserTest& usingVersion(double versionNumber) {
        realFileContent << realHeaderVersionCommandPrefix << " " << std::fixed
                        << std::setprecision(1) << versionNumber << "\n";
        return *this;
    }

    RealParserTest& usingNVariables(std::size_t numVariables) {
        realFileContent << realHeaderNumVarsCommandPrefix << " "
                        << std::to_string(numVariables) << "\n";
        return *this;
    }

    RealParserTest& usingVariables(
            const std::initializer_list<std::string_view>& variableIdents) {
        return usingVariables(variableIdents, std::nullopt);
    }

    RealParserTest&
    usingVariables(const std::initializer_list<std::string_view>& variableIdents,
                   const std::optional<std::string>&              optionalPostfix) {
        pipeStringifiedCollectionToStream(realFileContent,
                                          realHeaderVariablesCommandPrefix,
                                          variableIdents, " ", optionalPostfix);
        return *this;
    }

    RealParserTest& usingInitialLayout(
            const std::initializer_list<std::string_view>& variableIdents) {
        return usingInitialLayout(variableIdents, std::nullopt);
    }

    RealParserTest& usingInitialLayout(
            const std::initializer_list<std::string_view>& variableIdents,
            const std::optional<std::string>&              optionalPostfix) {
        pipeStringifiedCollectionToStream(realFileContent,
                                          realHeaderInitialLayoutCommandPrefix,
                                          variableIdents, " ", optionalPostfix);
        return *this;
    }

    RealParserTest&
    usingInputs(const std::initializer_list<std::string_view>& inputIdents) {
        return usingInputs(inputIdents, std::nullopt);
    }

    RealParserTest&
    usingInputs(const std::initializer_list<std::string_view>& inputIdents,
                const std::optional<std::string>&              optionalPostfix) {
        pipeStringifiedCollectionToStream(realFileContent,
                                          realHeaderInputCommandPrefix, inputIdents,
                                          " ", optionalPostfix);
        return *this;
    }

    RealParserTest&
    usingOutputs(const std::initializer_list<std::string_view>& outputIdents) {
        return usingOutputs(outputIdents, std::nullopt);
    }

    RealParserTest&
    usingOutputs(const std::initializer_list<std::string_view>& outputIdents,
                 const std::optional<std::string>&              optionalPostfix) {
        pipeStringifiedCollectionToStream(realFileContent,
                                          realHeaderOutputCommandPrefix,
                                          outputIdents, " ", optionalPostfix);
        return *this;
    }

    RealParserTest&
    withConstants(const std::initializer_list<char>& constantValuePerVariable) {
        return withConstants(constantValuePerVariable, std::nullopt);
    }

    RealParserTest&
    withConstants(const std::initializer_list<char>& constantValuePerVariable,
                  const std::optional<std::string>&  optionalPostfix) {
        const std::string concatenatedConstantValues(constantValuePerVariable);
        pipeStringifiedCollectionToStream(
                realFileContent, realHeaderConstantsCommandPrefix + " ",
                {concatenatedConstantValues}, "", optionalPostfix);
        return *this;
    }

    RealParserTest& withGarbageValues(
            const std::initializer_list<char>& isGarbageValuePerVariable) {
        return withGarbageValues(isGarbageValuePerVariable, std::nullopt);
    }

    RealParserTest& withGarbageValues(
            const std::initializer_list<char>& isGarbageValuePerVariable,
            const std::optional<std::string>&  optionalPostfix) {
        const std::string concatenatedIsGarbageValues(isGarbageValuePerVariable);
        pipeStringifiedCollectionToStream(
                realFileContent, realHeaderGarbageCommandPrefix + " ",
                {concatenatedIsGarbageValues}, "", optionalPostfix);
        return *this;
    }

    RealParserTest& withEmptyGateList() {
        realFileContent << realHeaderGateListPrefix << "\n"
                        << reakHeaderGateListPostfix;
        return *this;
    }

    RealParserTest& withGates(
            const std::initializer_list<std::string_view>& stringifiedGateList) {
        if (stringifiedGateList.size() == 0) {
            return withEmptyGateList();
        }

        realFileContent << realHeaderGateListPrefix;
        for (const auto& stringifiedGate: stringifiedGateList) {
            realFileContent << "\n"
                            << stringifiedGate;
        }

        realFileContent << "\n"
                        << reakHeaderGateListPostfix;
        return *this;
    }

protected:
    const std::string realHeaderVersionCommandPrefix       = ".version";
    const std::string realHeaderNumVarsCommandPrefix       = ".numvars";
    const std::string realHeaderVariablesCommandPrefix     = ".variables";
    const std::string realHeaderInitialLayoutCommandPrefix = ".initial_layout";
    const std::string realHeaderInputCommandPrefix         = ".inputs";
    const std::string realHeaderOutputCommandPrefix        = ".outputs";
    const std::string realHeaderConstantsCommandPrefix     = ".constants";
    const std::string realHeaderGarbageCommandPrefix       = ".garbage";
    const std::string realHeaderGateListPrefix             = ".begin";
    const std::string reakHeaderGateListPostfix            = ".end";

    static constexpr double DEFAULT_REAL_VERSION = 2.0;

    const char constantValueZero = '0';
    const char constantValueOne  = '1';
    const char constantValueNone = '-';

    const char            isGarbageState      = '1';
    const char            isNotGarbageState   = '-';
    static constexpr char COMMENT_LINE_PREFIX = '#';

    enum class GateType : std::uint8_t { Toffoli,
                                         V };

    QuantumComputation qc;
    std::stringstream  realFileContent;

    static void pipeStringifiedCollectionToStream(
            std::stringstream& pipedToStream, std::string_view elementsPrefix,
            const std::initializer_list<std::string_view>& elements,
            std::string_view                               elementDelimiter,
            const std::optional<std::string_view>&         optionalPostfix) {
        pipedToStream << elementsPrefix;
        for (const auto& element: elements) {
            pipedToStream << elementDelimiter << element;
        }

        if (optionalPostfix.has_value()) {
            pipedToStream << optionalPostfix.value();
        }

        pipedToStream << "\n";
    }

    static std::string createComment(std::string_view commentData) {
        return std::string(1, COMMENT_LINE_PREFIX) + std::string(commentData);
    }

    static Permutation getIdentityPermutation(std::size_t nQubits) {
        auto identityPermutation = Permutation();
        for (std::size_t i = 0; i < nQubits; ++i) {
            const auto qubit = static_cast<Qubit>(i);
            identityPermutation.insert({qubit, qubit});
        }
        return identityPermutation;
    }

    static std::string stringifyGateType(const GateType gateType) {
        if (gateType == GateType::Toffoli) {
            return "t";
        }
        if (gateType == GateType::V) {
            return "v";
        }

        throw std::invalid_argument("Failed to stringify gate type");
    }

    static std::string
    stringifyGate(const GateType                                 gateType,
                  const std::initializer_list<std::string_view>& controlLines,
                  const std::initializer_list<std::string_view>& targetLines) {
        return stringifyGate(gateType, std::nullopt, controlLines, targetLines,
                             std::nullopt);
    }

    static std::string
    stringifyGate(const GateType                                 gateType,
                  const std::optional<std::size_t>&              optionalNumberOfGateLines,
                  const std::initializer_list<std::string_view>& controlLines,
                  const std::initializer_list<std::string_view>& targetLines,
                  const std::optional<std::string_view>&         optionalPostfix) {
        EXPECT_TRUE(targetLines.size() > static_cast<std::size_t>(0))
                << "Gate must have at least one line defined";

        std::stringstream stringifiedGateBuffer;
        if (controlLines.size() == 0 && !optionalNumberOfGateLines.has_value()) {
            stringifiedGateBuffer << stringifyGateType(gateType);
        } else {
            stringifiedGateBuffer
                    << stringifyGateType(gateType)
                    << std::to_string(optionalNumberOfGateLines.value_or(
                               controlLines.size() + targetLines.size()));
        }
        for (const auto& controlLine: controlLines) {
            stringifiedGateBuffer << " " << controlLine;
        }

        for (const auto& targetLine: targetLines) {
            stringifiedGateBuffer << " " << targetLine;
        }

        if (optionalPostfix.has_value()) {
            stringifiedGateBuffer << optionalPostfix.value();
        }

        return stringifiedGateBuffer.str();
    }
};

// ERROR TESTS
TEST_F(RealParserTest, MoreVariablesThanNumVariablesDeclared) {
    usingVersion(DEFAULT_REAL_VERSION)
            .usingNVariables(2)
            .usingVariables({"v1", "v2", "v3"})
            .withEmptyGateList();

    EXPECT_THROW(
            qc = syrec::RealParser::import(realFileContent),
            std::runtime_error);
}

TEST_F(RealParserTest, MoreInputsThanVariablesDeclared) {
    usingVersion(DEFAULT_REAL_VERSION)
            .usingNVariables(2)
            .usingVariables({"v1", "v2"})
            .usingInputs({"i1", "i2", "i3"})
            .withEmptyGateList();

    EXPECT_THROW(
            qc = syrec::RealParser::import(realFileContent),
            std::runtime_error);
}

TEST_F(RealParserTest, MoreOutputsThanVariablesDeclared) {
    usingVersion(DEFAULT_REAL_VERSION)
            .usingNVariables(2)
            .usingVariables({"v1", "v2"})
            .usingOutputs({"o1", "o2", "o3"})
            .withEmptyGateList();

    EXPECT_THROW(
            qc = syrec::RealParser::import(realFileContent),
            std::runtime_error);
}

TEST_F(RealParserTest, MoreConstantsThanVariablesDeclared) {
    usingVersion(DEFAULT_REAL_VERSION)
            .usingNVariables(2)
            .usingVariables({"v1", "v2"})
            .withConstants({constantValueZero, constantValueZero, constantValueZero})
            .withEmptyGateList();

    EXPECT_THROW(
            qc = syrec::RealParser::import(realFileContent),
            std::runtime_error);
}

TEST_F(RealParserTest, MoreGarbageEntriesThanVariablesDeclared) {
    usingVersion(DEFAULT_REAL_VERSION)
            .usingNVariables(2)
            .usingVariables({"v1", "v2"})
            .withGarbageValues({isGarbageState, isNotGarbageState, isGarbageState})
            .withEmptyGateList();

    EXPECT_THROW(
            qc = syrec::RealParser::import(realFileContent),
            std::runtime_error);
}

TEST_F(RealParserTest, MoreIdentsInInitialLayoutThanVariablesDeclared) {
    usingVersion(DEFAULT_REAL_VERSION)
            .usingNVariables(2)
            .usingVariables({"v1", "v2"})
            .usingInitialLayout({"v1", "v2", "v3"})
            .withEmptyGateList();

    EXPECT_THROW(
            qc = syrec::RealParser::import(realFileContent),
            std::runtime_error);
}

TEST_F(RealParserTest, LessVariablesThanNumVariablesDeclared) {
    usingVersion(DEFAULT_REAL_VERSION)
            .usingNVariables(2)
            .usingVariables({"v1"})
            .withEmptyGateList();

    EXPECT_THROW(
            qc = syrec::RealParser::import(realFileContent),
            std::runtime_error);
}

TEST_F(RealParserTest, LessInputsThanNumVariablesDeclared) {
    usingVersion(DEFAULT_REAL_VERSION)
            .usingNVariables(2)
            .usingVariables({"v1", "v2"})
            .usingInputs({"i1"})
            .withEmptyGateList();

    EXPECT_THROW(
            qc = syrec::RealParser::import(realFileContent),
            std::runtime_error);
}

TEST_F(RealParserTest, LessOutputsThanNumVariablesDeclared) {
    usingVersion(DEFAULT_REAL_VERSION)
            .usingNVariables(2)
            .usingVariables({"v1", "v2"})
            .usingOutputs({"o1"})
            .withEmptyGateList();

    EXPECT_THROW(
            qc = syrec::RealParser::import(realFileContent),
            std::runtime_error);
}

TEST_F(RealParserTest, LessConstantsThanNumVariablesDeclared) {
    usingVersion(DEFAULT_REAL_VERSION)
            .usingNVariables(2)
            .usingVariables({"v1", "v2"})
            .withConstants({constantValueNone})
            .withEmptyGateList();

    EXPECT_THROW(
            qc = syrec::RealParser::import(realFileContent),
            std::runtime_error);
}

TEST_F(RealParserTest, LessGarbageEntriesThanNumVariablesDeclared) {
    usingVersion(DEFAULT_REAL_VERSION)
            .usingNVariables(2)
            .usingVariables({"v1", "v2"})
            .withGarbageValues({isNotGarbageState})
            .withEmptyGateList();

    EXPECT_THROW(
            qc = syrec::RealParser::import(realFileContent),
            std::runtime_error);
}

TEST_F(RealParserTest, LessIdentsInInitialLayoutThanVariablesDeclared) {
    usingVersion(DEFAULT_REAL_VERSION)
            .usingNVariables(2)
            .usingVariables({"v1", "v2"})
            .usingInitialLayout({"v2"})
            .withEmptyGateList();

    EXPECT_THROW(
            qc = syrec::RealParser::import(realFileContent),
            std::runtime_error);
}

TEST_F(RealParserTest, InvalidVariableIdentDefinition) {
    usingVersion(DEFAULT_REAL_VERSION)
            .usingNVariables(2)
            .usingVariables({"variable-1", "v2"})
            .withEmptyGateList();

    EXPECT_THROW(
            qc = syrec::RealParser::import(realFileContent),
            std::runtime_error);
}

TEST_F(RealParserTest, InvalidInputIdentDefinition) {
    usingVersion(DEFAULT_REAL_VERSION)
            .usingNVariables(2)
            .usingVariables({"v1", "v2"})
            .usingInputs({"test-input1", "i2"})
            .withEmptyGateList();

    EXPECT_THROW(
            qc = syrec::RealParser::import(realFileContent),
            std::runtime_error);
}

TEST_F(RealParserTest, InvalidInputIdentDefinitionInQuote) {
    usingVersion(DEFAULT_REAL_VERSION)
            .usingNVariables(2)
            .usingVariables({"v1", "v2"})
            .usingInputs({"\"test-input1\"", "i2"})
            .withEmptyGateList();

    EXPECT_THROW(
            qc = syrec::RealParser::import(realFileContent),
            std::runtime_error);
}

TEST_F(RealParserTest, InvalidVariableIdentDefinitionInInitialLayout) {
    usingVersion(DEFAULT_REAL_VERSION)
            .usingNVariables(2)
            .usingVariables({"v1", "v2"})
            .usingInitialLayout({"v-1", "v2"})
            .withEmptyGateList();

    EXPECT_THROW(
            qc = syrec::RealParser::import(realFileContent),
            std::runtime_error);
}

TEST_F(RealParserTest, EmptyInputIdentInQuotesNotAllowed) {
    usingVersion(DEFAULT_REAL_VERSION)
            .usingNVariables(2)
            .usingVariables({"v1", "v2"})
            .usingInputs({"i1", "\"\""})
            .withEmptyGateList();

    EXPECT_THROW(
            qc = syrec::RealParser::import(realFileContent),
            std::runtime_error);
}

TEST_F(RealParserTest, InvalidOutputIdentDefinition) {
    usingVersion(DEFAULT_REAL_VERSION)
            .usingNVariables(2)
            .usingVariables({"v1", "v2"})
            .usingOutputs({"i1", "test-output1"})
            .withEmptyGateList();

    EXPECT_THROW(
            qc = syrec::RealParser::import(realFileContent),
            std::runtime_error);
}

TEST_F(RealParserTest, InvalidOutputIdentDefinitionInQuote) {
    usingVersion(DEFAULT_REAL_VERSION)
            .usingNVariables(2)
            .usingVariables({"v1", "v2"})
            .usingInputs({"\"test-output1\"", "o2"})
            .withEmptyGateList();

    EXPECT_THROW(
            qc = syrec::RealParser::import(realFileContent),
            std::runtime_error);
}

TEST_F(RealParserTest, EmptyOutputIdentInQuotesNotAllowed) {
    usingVersion(DEFAULT_REAL_VERSION)
            .usingNVariables(2)
            .usingVariables({"v1", "v2"})
            .usingOutputs({"\"\"", "o2"})
            .withEmptyGateList();

    EXPECT_THROW(
            qc = syrec::RealParser::import(realFileContent),
            std::runtime_error);
}

TEST_F(RealParserTest, InputIdentMatchingVariableIdentIsNotAllowed) {
    usingVersion(DEFAULT_REAL_VERSION)
            .usingNVariables(2)
            .usingVariables({"v1", "v2"})
            .usingInputs({"i1", "v2"})
            .withEmptyGateList();

    EXPECT_THROW(
            qc = syrec::RealParser::import(realFileContent),
            std::runtime_error);
}

TEST_F(RealParserTest, OutputIdentMatchingVariableIdentIsNotAllowed) {
    usingVersion(DEFAULT_REAL_VERSION)
            .usingNVariables(2)
            .usingVariables({"v1", "v2"})
            .usingOutputs({"v1", "o2"})
            .withEmptyGateList();

    EXPECT_THROW(
            qc = syrec::RealParser::import(realFileContent),
            std::runtime_error);
}

TEST_F(RealParserTest, DuplicateVariableIdentDefinition) {
    usingVersion(DEFAULT_REAL_VERSION)
            .usingNVariables(2)
            .usingVariables({"v1", "v1"})
            .withEmptyGateList();

    EXPECT_THROW(
            qc = syrec::RealParser::import(realFileContent),
            std::runtime_error);
}

TEST_F(RealParserTest, DuplicateInputIdentDefinition) {
    usingVersion(DEFAULT_REAL_VERSION)
            .usingNVariables(2)
            .usingVariables({"v1", "v2"})
            .usingInputs({"i1", "i1"})
            .withEmptyGateList();

    EXPECT_THROW(
            qc = syrec::RealParser::import(realFileContent),
            std::runtime_error);
}

TEST_F(RealParserTest, DuplicateOutputIdentDefinition) {
    usingVersion(DEFAULT_REAL_VERSION)
            .usingNVariables(2)
            .usingVariables({"v1", "v2"})
            .usingOutputs({"o1", "o1"})
            .withEmptyGateList();

    EXPECT_THROW(
            qc = syrec::RealParser::import(realFileContent),
            std::runtime_error);
}

TEST_F(RealParserTest, DuplicateVariableIdentDefinitionInInitialLayout) {
    usingVersion(DEFAULT_REAL_VERSION)
            .usingNVariables(2)
            .usingVariables({"v1", "v2"})
            .usingInitialLayout({"v1", "v1"})
            .withEmptyGateList();

    EXPECT_THROW(
            qc = syrec::RealParser::import(realFileContent),
            std::runtime_error);
}

TEST_F(RealParserTest,
       MissingClosingQuoteInIoIdentifierDoesNotLeadToInfinityLoop) {
    usingVersion(DEFAULT_REAL_VERSION)
            .usingNVariables(2)
            .usingVariables({"v1", "v2"})
            .usingOutputs({"\"o1", "o1"})
            .withEmptyGateList();

    EXPECT_THROW(
            qc = syrec::RealParser::import(realFileContent),
            std::runtime_error);
}

TEST_F(RealParserTest, MissingOpeningQuoteInIoIdentifierIsDetectedAsFaulty) {
    usingVersion(DEFAULT_REAL_VERSION)
            .usingNVariables(2)
            .usingVariables({"v1", "v2"})
            .usingOutputs({"o1\"", "o1"})
            .withEmptyGateList();

    EXPECT_THROW(
            qc = syrec::RealParser::import(realFileContent),
            std::runtime_error);
}

TEST_F(RealParserTest, InvalidConstantStateValue) {
    usingVersion(DEFAULT_REAL_VERSION)
            .usingNVariables(2)
            .usingVariables({"v1", "v2"})
            .withConstants({constantValueOne, 't'})
            .withEmptyGateList();

    EXPECT_THROW(
            qc = syrec::RealParser::import(realFileContent),
            std::runtime_error);
}

TEST_F(RealParserTest, InvalidGarbageStateValue) {
    usingVersion(DEFAULT_REAL_VERSION)
            .usingNVariables(2)
            .usingVariables({"v1", "v2"})
            .withGarbageValues({'t', isNotGarbageState});

    EXPECT_THROW(
            qc = syrec::RealParser::import(realFileContent),
            std::runtime_error);
}

TEST_F(RealParserTest, GateWithMoreLinesThanDeclared) {
    usingVersion(DEFAULT_REAL_VERSION)
            .usingNVariables(3)
            .usingVariables({"v1", "v2", "v3"})
            .withGates({stringifyGate(GateType::Toffoli, std::optional(2),
                                      {"v1", "v2"}, {"v3"}, std::nullopt)});

    EXPECT_THROW(
            qc = syrec::RealParser::import(realFileContent),
            std::runtime_error);
}

TEST_F(RealParserTest, GateWithLessLinesThanDeclared) {
    usingVersion(DEFAULT_REAL_VERSION)
            .usingNVariables(3)
            .usingVariables({"v1", "v2", "v3"})
            .withGates({stringifyGate(GateType::Toffoli, std::optional(3), {"v1"},
                                      {"v3"}, std::nullopt)});

    EXPECT_THROW(
            qc = syrec::RealParser::import(realFileContent),
            std::runtime_error);
}

TEST_F(RealParserTest, GateWithControlLineTargetingUnknownVariable) {
    usingVersion(DEFAULT_REAL_VERSION)
            .usingNVariables(2)
            .usingVariables({"v1", "v2"})
            .withGates({stringifyGate(GateType::Toffoli, {"v3"}, {"v2"})});

    EXPECT_THROW(
            qc = syrec::RealParser::import(realFileContent),
            std::runtime_error);
}

TEST_F(RealParserTest, GateWithTargetLineTargetingUnknownVariable) {
    usingVersion(DEFAULT_REAL_VERSION)
            .usingNVariables(2)
            .usingVariables({"v1", "v2"})
            .withGates({stringifyGate(GateType::Toffoli, {"v1"}, {"v3"})});

    EXPECT_THROW(
            qc = syrec::RealParser::import(realFileContent),
            std::runtime_error);
}

TEST_F(RealParserTest, UnknownVariableIdentDefinitionInInitialLayout) {
    usingVersion(DEFAULT_REAL_VERSION)
            .usingNVariables(2)
            .usingVariables({"v1", "v2"})
            .usingInitialLayout({"v4", "v1"})
            .withEmptyGateList();

    EXPECT_THROW(
            qc = syrec::RealParser::import(realFileContent),
            std::runtime_error);
}

TEST_F(RealParserTest, DuplicateNumVarsDefinitionNotPossible) {
    usingVersion(DEFAULT_REAL_VERSION)
            .usingNVariables(2)
            .usingNVariables(3)
            .usingVariables({"v1", "v2"})
            .withEmptyGateList();

    EXPECT_THROW(
            qc = syrec::RealParser::import(realFileContent),
            std::runtime_error);
}

TEST_F(RealParserTest, DuplicateVariablesDefinitionNotPossible) {
    usingVersion(DEFAULT_REAL_VERSION)
            .usingNVariables(2)
            .usingVariables({"v1", "v2"})
            .usingInputs({"i1", "i2"})
            .usingVariables({"v1", "v2"})
            .withEmptyGateList();

    EXPECT_THROW(
            qc = syrec::RealParser::import(realFileContent),
            std::runtime_error);
}

TEST_F(RealParserTest, DuplicateInputsDefinitionNotPossible) {
    usingVersion(DEFAULT_REAL_VERSION)
            .usingNVariables(2)
            .usingVariables({"v1", "v2"})
            .usingInputs({"i1", "i2"})
            .withConstants({constantValueOne, constantValueNone})
            .usingOutputs({"o1", "o2"})
            .usingInputs({"i1", "i2"})
            .withEmptyGateList();

    EXPECT_THROW(
            qc = syrec::RealParser::import(realFileContent),
            std::runtime_error);
}

TEST_F(RealParserTest, DuplicateConstantsDefinitionNotPossible) {
    usingVersion(DEFAULT_REAL_VERSION)
            .usingNVariables(2)
            .usingVariables({"v1", "v2"})
            .usingInputs({"i1", "i2"})
            .withConstants({constantValueOne, constantValueNone})
            .usingOutputs({"o1", "o2"})
            .withConstants({constantValueOne, constantValueNone})
            .withEmptyGateList();

    EXPECT_THROW(
            qc = syrec::RealParser::import(realFileContent),
            std::runtime_error);
}

TEST_F(RealParserTest, DuplicateOutputsDefinitionNotPossible) {
    usingVersion(DEFAULT_REAL_VERSION)
            .usingNVariables(2)
            .usingVariables({"v1", "v2"})
            .usingOutputs({"o1", "o2"})
            .withGarbageValues({isGarbageState, isNotGarbageState})
            .usingOutputs({"o1", "o2"})
            .withEmptyGateList();

    EXPECT_THROW(
            qc = syrec::RealParser::import(realFileContent),
            std::runtime_error);
}

TEST_F(RealParserTest, DuplicateGarbageDefinitionNotPossible) {
    usingVersion(DEFAULT_REAL_VERSION)
            .usingNVariables(2)
            .usingVariables({"v1", "v2"})
            .usingOutputs({"o1", "o2"})
            .withGarbageValues({isGarbageState, isNotGarbageState})
            .withGarbageValues({isGarbageState, isNotGarbageState})
            .withEmptyGateList();

    EXPECT_THROW(
            qc = syrec::RealParser::import(realFileContent),
            std::runtime_error);
}

TEST_F(RealParserTest, DuplicateInitialLayoutDefinitionNotPossible) {
    usingVersion(DEFAULT_REAL_VERSION)
            .usingNVariables(2)
            .usingVariables({"v1", "v2"})
            .usingInitialLayout({"v2", "v1"})
            .withGarbageValues({isGarbageState, isNotGarbageState})
            .usingInitialLayout({"v2", "v1"})
            .withEmptyGateList();

    EXPECT_THROW(
            qc = syrec::RealParser::import(realFileContent),
            std::runtime_error);
}

TEST_F(RealParserTest, HeaderWithoutNumVarsDefinitionNotPossible) {
    usingVersion(DEFAULT_REAL_VERSION)
            .usingVariables({"v1", "v2"})
            .withEmptyGateList();

    EXPECT_THROW(
            qc = syrec::RealParser::import(realFileContent),
            std::runtime_error);
}

TEST_F(RealParserTest, HeaderWithoutVariablesDefinitionNotPossible) {
    usingVersion(DEFAULT_REAL_VERSION).usingNVariables(2).withEmptyGateList();

    EXPECT_THROW(
            qc = syrec::RealParser::import(realFileContent),
            std::runtime_error);
}

TEST_F(RealParserTest, ContentWithoutGateListNotPossible) {
    usingVersion(DEFAULT_REAL_VERSION)
            .usingNVariables(2)
            .usingVariables({"v1", "v2"});

    EXPECT_THROW(
            qc = syrec::RealParser::import(realFileContent),
            std::runtime_error);
}

TEST_F(RealParserTest, VariableDefinitionPriorToNumVarsDefinitionNotPossible) {
    usingVersion(DEFAULT_REAL_VERSION)
            .usingVariables({"v1", "v2"})
            .usingNVariables(2);

    EXPECT_THROW(
            qc = syrec::RealParser::import(realFileContent),
            std::runtime_error);
}

TEST_F(RealParserTest, InputsDefinitionPrioToVariableDefinitionNotPossible) {
    usingVersion(DEFAULT_REAL_VERSION)
            .usingNVariables(2)
            .usingInputs({"i1", "i2"})
            .usingVariables({"v1", "v2"});

    EXPECT_THROW(
            qc = syrec::RealParser::import(realFileContent),
            std::runtime_error);
}

TEST_F(RealParserTest, OutputDefinitionPriorToVariableDefinitionNotPossible) {
    usingVersion(DEFAULT_REAL_VERSION)
            .usingNVariables(2)
            .usingOutputs({"o1", "o2"})
            .usingVariables({"v1", "v2"});

    EXPECT_THROW(
            qc = syrec::RealParser::import(realFileContent),
            std::runtime_error);
}

TEST_F(RealParserTest, ConstantsDefinitionPriorToNumVarsDefinitionNotPossible) {
    usingVersion(DEFAULT_REAL_VERSION)
            .withConstants({constantValueOne, constantValueZero})
            .usingNVariables(2)
            .usingVariables({"v1", "v2"});

    EXPECT_THROW(
            qc = syrec::RealParser::import(realFileContent),
            std::runtime_error);
}

TEST_F(RealParserTest, GarbageDefinitionPriorToNumVarsDefinitionNotPossible) {
    usingVersion(DEFAULT_REAL_VERSION)
            .withGarbageValues({isGarbageState, isGarbageState})
            .usingNVariables(2)
            .usingVariables({"v1", "v2"});

    EXPECT_THROW(
            qc = syrec::RealParser::import(realFileContent),
            std::runtime_error);
}

TEST_F(RealParserTest, InitialLayoutPriorToVariableDefinitionNotPossible) {
    usingVersion(DEFAULT_REAL_VERSION)
            .usingNVariables(2)
            .usingInitialLayout({"v1", "v2"})
            .usingVariables({"v1", "v2"});

    EXPECT_THROW(
            qc = syrec::RealParser::import(realFileContent),
            std::runtime_error);
}

TEST_F(RealParserTest, OutputsDefinitionPriorToInputDefinitionNotPossible) {
    usingVersion(DEFAULT_REAL_VERSION)
            .usingNVariables(2)
            .usingVariables({"v1", "v2"})
            .usingOutputs({"i2", "i1"})
            .usingInputs({"i1", "i2"});

    EXPECT_THROW(
            qc = syrec::RealParser::import(realFileContent),
            std::runtime_error);
}

TEST_F(RealParserTest, DuplicateControlLineInGateDefinitionNotPossible) {
    usingVersion(DEFAULT_REAL_VERSION)
            .usingNVariables(3)
            .usingVariables({"v1", "v2", "v3"})
            .withGates(
                    {stringifyGate(GateType::Toffoli, {"v1", "v2", "v1"}, {"v3"})});

    EXPECT_THROW(
            qc = syrec::RealParser::import(realFileContent),
            std::runtime_error);
}

TEST_F(RealParserTest, DuplicateTargetLineInGateDefinitionNotPossible) {
    usingVersion(DEFAULT_REAL_VERSION)
            .usingNVariables(3)
            .usingVariables({"v1", "v2", "v3"})
            .withGates({stringifyGate(GateType::V, {"v1"}, {"v2", "v3", "v2"})});

    EXPECT_THROW(
            qc = syrec::RealParser::import(realFileContent),
            std::runtime_error);
}

TEST_F(RealParserTest, NotDefinedVariableNotUsableAsControlLine) {
    usingVersion(DEFAULT_REAL_VERSION)
            .usingNVariables(2)
            .usingVariables({"v1", "v2"})
            .withGates({stringifyGate(GateType::Toffoli, {"v1", "v3"}, {"v2"})});

    EXPECT_THROW(
            qc = syrec::RealParser::import(realFileContent),
            std::runtime_error);
}

TEST_F(RealParserTest, NotDefinedVariableNotUsableAsTargetLine) {
    usingVersion(DEFAULT_REAL_VERSION)
            .usingNVariables(2)
            .usingVariables({"v1", "v2"})
            .withGates({stringifyGate(GateType::Toffoli, {"v1"}, {"v3"})});

    EXPECT_THROW(
            qc = syrec::RealParser::import(realFileContent),
            std::runtime_error);
}

TEST_F(RealParserTest, GateLineNotUsableAsControlAndTargetLine) {
    usingVersion(DEFAULT_REAL_VERSION)
            .usingNVariables(2)
            .usingVariables({"v1", "v2"})
            .withGates({stringifyGate(GateType::Toffoli, {"v1"}, {"v1"})});

    EXPECT_THROW(
            qc = syrec::RealParser::import(realFileContent),
            std::runtime_error);
}

// OK TESTS
TEST_F(RealParserTest, ConstantValueZero) {
    usingVersion(DEFAULT_REAL_VERSION)
            .usingNVariables(2)
            .usingVariables({"v1", "v2"})
            .withConstants({constantValueZero, constantValueNone})
            .withGates({stringifyGate(GateType::Toffoli, {"v1"}, {"v2"}),
                        stringifyGate(GateType::Toffoli, {"v2"}, {"v1"})});

    EXPECT_NO_THROW(
            qc = syrec::RealParser::import(realFileContent));

    ASSERT_EQ(2, qc.getNqubits());
    ASSERT_EQ(1, qc.getNancillae());
    ASSERT_EQ(0, qc.getNgarbageQubits());
    ASSERT_THAT(qc.getGarbage(),
                testing::ElementsAre(false, false));
    ASSERT_THAT(qc.getAncillary(),
                testing::ElementsAre(true, false));

    ASSERT_EQ(
            std::hash<Permutation>{}(getIdentityPermutation(2)),
            std::hash<Permutation>{}(qc.outputPermutation));
}

TEST_F(RealParserTest, ConstantValueOne) {
    usingVersion(DEFAULT_REAL_VERSION)
            .usingNVariables(2)
            .usingVariables({"v1", "v2"})
            .withConstants({constantValueNone, constantValueOne})
            .withGates({stringifyGate(GateType::Toffoli, {"v1"}, {"v2"}),
                        stringifyGate(GateType::Toffoli, {"v2"}, {"v1"})});

    EXPECT_NO_THROW(
            qc = syrec::RealParser::import(realFileContent));

    ASSERT_EQ(2, qc.getNqubits());
    ASSERT_EQ(1, qc.getNancillae());
    ASSERT_EQ(0, qc.getNgarbageQubits());
    ASSERT_THAT(qc.getGarbage(),
                testing::ElementsAre(false, false));
    ASSERT_THAT(qc.getAncillary(),
                testing::ElementsAre(false, true));

    ASSERT_EQ(
            std::hash<Permutation>{}(getIdentityPermutation(2)),
            std::hash<Permutation>{}(qc.outputPermutation));
}

TEST_F(RealParserTest, GarbageValues) {
    usingVersion(DEFAULT_REAL_VERSION)
            .usingNVariables(2)
            .usingVariables({"v1", "v2"})
            .withGarbageValues({isNotGarbageState, isGarbageState})
            .withGates({stringifyGate(GateType::Toffoli, {"v1"}, {"v2"}),
                        stringifyGate(GateType::Toffoli, {"v2"}, {"v1"})});

    EXPECT_NO_THROW(
            qc = syrec::RealParser::import(realFileContent));

    ASSERT_EQ(2, qc.getNqubits());
    ASSERT_EQ(0, qc.getNancillae());
    ASSERT_EQ(1, qc.getNgarbageQubits());
    ASSERT_THAT(qc.getGarbage(),
                testing::ElementsAre(false, true));
    ASSERT_THAT(qc.getAncillary(),
                testing::ElementsAre(false, false));

    Permutation expectedOutputPermutation;
    expectedOutputPermutation.emplace(static_cast<Qubit>(0),
                                      static_cast<Qubit>(0));

    ASSERT_EQ(
            std::hash<Permutation>{}(expectedOutputPermutation),
            std::hash<Permutation>{}(qc.outputPermutation));
}

TEST_F(RealParserTest, InputIdentDefinitionInQuotes) {
    usingVersion(DEFAULT_REAL_VERSION)
            .usingNVariables(2)
            .usingVariables({"v1", "v2"})
            .usingInputs({"i1", "\"test_input_1\""})
            .withGates({stringifyGate(GateType::Toffoli, {"v1"}, {"v2"}),
                        stringifyGate(GateType::Toffoli, {"v2"}, {"v1"})});

    EXPECT_NO_THROW(
            qc = syrec::RealParser::import(realFileContent));

    ASSERT_EQ(2, qc.getNqubits());
    ASSERT_EQ(0, qc.getNancillae());
    ASSERT_EQ(0, qc.getNgarbageQubits());
    ASSERT_THAT(qc.getGarbage(),
                testing::ElementsAre(false, false));
    ASSERT_THAT(qc.getAncillary(),
                testing::ElementsAre(false, false));

    ASSERT_EQ(
            std::hash<Permutation>{}(getIdentityPermutation(2)),
            std::hash<Permutation>{}(qc.outputPermutation));
}

TEST_F(RealParserTest, OutputIdentDefinitionInQuotes) {
    usingVersion(DEFAULT_REAL_VERSION)
            .usingNVariables(2)
            .usingVariables({"v1", "v2"})
            .usingOutputs({"\"other_output_2\"", "\"o2\""})
            .withGates({stringifyGate(GateType::Toffoli, {"v1"}, {"v2"}),
                        stringifyGate(GateType::Toffoli, {"v2"}, {"v1"})});

    EXPECT_NO_THROW(
            qc = syrec::RealParser::import(realFileContent));

    ASSERT_EQ(2, qc.getNqubits());
    ASSERT_EQ(0, qc.getNancillae());
    ASSERT_EQ(0, qc.getNgarbageQubits());
    ASSERT_THAT(qc.getGarbage(),
                testing::ElementsAre(false, false));
    ASSERT_THAT(qc.getAncillary(),
                testing::ElementsAre(false, false));

    ASSERT_EQ(
            std::hash<Permutation>{}(getIdentityPermutation(2)),
            std::hash<Permutation>{}(qc.outputPermutation));
}

TEST_F(RealParserTest,
       InputIdentInQuotesAndMatchingOutputNotInQuotesNotConsideredEqual) {
    usingVersion(DEFAULT_REAL_VERSION)
            .usingNVariables(4)
            .usingVariables({"v1", "v2", "v3", "v4"})
            .usingInputs({"i1", "\"o2\"", "i3", "\"o4\""})
            .withGarbageValues({isNotGarbageState, isGarbageState, isNotGarbageState,
                                isGarbageState})
            .usingOutputs({"i1", "o2", "i3", "o4"})
            .withGates({
                    stringifyGate(GateType::Toffoli, {"v1"}, {"v2"}),
                    stringifyGate(GateType::Toffoli, {"v2"}, {"v1"}),
                    stringifyGate(GateType::Toffoli, {"v3"}, {"v4"}),
                    stringifyGate(GateType::Toffoli, {"v4"}, {"v3"}),
            });

    EXPECT_NO_THROW(
            qc = syrec::RealParser::import(realFileContent));

    ASSERT_EQ(4, qc.getNqubits());
    ASSERT_EQ(0, qc.getNancillae());
    ASSERT_EQ(2, qc.getNgarbageQubits());
    ASSERT_THAT(qc.getGarbage(),
                testing::ElementsAre(false, true, false, true));
    ASSERT_THAT(qc.getAncillary(),
                testing::ElementsAre(false, false, false, false));

    auto expectedOutputPermutation = getIdentityPermutation(4);
    expectedOutputPermutation.erase(1);
    expectedOutputPermutation.erase(3);

    ASSERT_EQ(
            std::hash<Permutation>{}(expectedOutputPermutation),
            std::hash<Permutation>{}(qc.outputPermutation));
}

TEST_F(RealParserTest,
       InputIdentNotInQuotesAndMatchingOutputInQuotesNotConsideredEqual) {
    usingVersion(DEFAULT_REAL_VERSION)
            .usingNVariables(4)
            .usingVariables({"v1", "v2", "v3", "v4"})
            .usingInputs({"i1", "i2", "i3", "i4"})
            .withGarbageValues({isNotGarbageState, isGarbageState, isNotGarbageState,
                                isGarbageState})
            .usingOutputs({"i1", "\"i1\"", "i2", "\"i4\""})
            .withGates({
                    stringifyGate(GateType::Toffoli, {"v1"}, {"v2"}),
                    stringifyGate(GateType::Toffoli, {"v2"}, {"v1"}),
                    stringifyGate(GateType::Toffoli, {"v3"}, {"v4"}),
                    stringifyGate(GateType::Toffoli, {"v4"}, {"v3"}),
            });

    EXPECT_NO_THROW(
            qc = syrec::RealParser::import(realFileContent));

    ASSERT_EQ(4, qc.getNqubits());
    ASSERT_EQ(0, qc.getNancillae());
    ASSERT_EQ(2, qc.getNgarbageQubits());
    ASSERT_THAT(qc.getGarbage(),
                testing::ElementsAre(false, false, true, true));
    ASSERT_THAT(qc.getAncillary(),
                testing::ElementsAre(false, false, false, false));

    auto expectedOutputPermutation = getIdentityPermutation(4);
    expectedOutputPermutation.erase(1);
    expectedOutputPermutation.erase(3);
    expectedOutputPermutation[2] = static_cast<Qubit>(1);

    ASSERT_EQ(
            std::hash<Permutation>{}(expectedOutputPermutation),
            std::hash<Permutation>{}(qc.outputPermutation));
}

TEST_F(RealParserTest, MatchingInputAndOutputNotInQuotes) {
    usingVersion(DEFAULT_REAL_VERSION)
            .usingNVariables(4)
            .usingVariables({"v1", "v2", "v3", "v4"})
            .usingInputs({"i1", "i2", "i3", "i4"})
            .withConstants({constantValueOne, constantValueNone, constantValueNone,
                            constantValueZero})
            .withGarbageValues({isGarbageState, isNotGarbageState, isNotGarbageState,
                                isGarbageState})
            .usingOutputs({"o1", "i1", "i4", "o2"})
            .withGates({
                    stringifyGate(GateType::Toffoli, {"v1"}, {"v2"}),
                    stringifyGate(GateType::Toffoli, {"v2"}, {"v1"}),
                    stringifyGate(GateType::Toffoli, {"v3"}, {"v4"}),
                    stringifyGate(GateType::Toffoli, {"v4"}, {"v3"}),
            });

    EXPECT_NO_THROW(
            qc = syrec::RealParser::import(realFileContent));

    ASSERT_EQ(4, qc.getNqubits());
    ASSERT_EQ(2, qc.getNancillae());
    ASSERT_EQ(2, qc.getNgarbageQubits());
    ASSERT_THAT(qc.getGarbage(),
                testing::ElementsAre(false, true, true, false));
    ASSERT_THAT(qc.getAncillary(),
                testing::ElementsAre(true, false, false, true));

    Permutation expectedOutputPermutation;
    expectedOutputPermutation.emplace(static_cast<Qubit>(1),
                                      static_cast<Qubit>(0));

    expectedOutputPermutation.emplace(static_cast<Qubit>(2),
                                      static_cast<Qubit>(3));

    ASSERT_EQ(
            std::hash<Permutation>{}(expectedOutputPermutation),
            std::hash<Permutation>{}(qc.outputPermutation));
}

TEST_F(RealParserTest, MatchingInputAndOutputInQuotes) {
    usingVersion(DEFAULT_REAL_VERSION)
            .usingNVariables(4)
            .usingVariables({"v1", "v2", "v3", "v4"})
            .usingInputs({"i1", "\"i2\"", "\"i3\"", "i4"})
            .withConstants({constantValueNone, constantValueOne, constantValueZero,
                            constantValueNone})
            .withGarbageValues({isNotGarbageState, isNotGarbageState,
                                isNotGarbageState, isGarbageState})
            .usingOutputs({"i4", "\"i3\"", "\"i2\"", "o1"})
            .withGates({
                    stringifyGate(GateType::Toffoli, {"v1"}, {"v2"}),
                    stringifyGate(GateType::Toffoli, {"v2"}, {"v1"}),
                    stringifyGate(GateType::Toffoli, {"v3"}, {"v4"}),
                    stringifyGate(GateType::Toffoli, {"v4"}, {"v3"}),
            });

    EXPECT_NO_THROW(
            qc = syrec::RealParser::import(realFileContent));

    ASSERT_EQ(4, qc.getNqubits());
    ASSERT_EQ(2, qc.getNancillae());
    ASSERT_EQ(1, qc.getNgarbageQubits());
    ASSERT_THAT(qc.getGarbage(),
                testing::ElementsAre(true, false, false, false));
    ASSERT_THAT(qc.getAncillary(),
                testing::ElementsAre(false, true, true, false));

    Permutation expectedOutputPermutation;
    expectedOutputPermutation.emplace(static_cast<Qubit>(0),
                                      static_cast<Qubit>(3));

    expectedOutputPermutation.emplace(static_cast<Qubit>(1),
                                      static_cast<Qubit>(2));

    expectedOutputPermutation.emplace(static_cast<Qubit>(2),
                                      static_cast<Qubit>(1));

    ASSERT_EQ(
            std::hash<Permutation>{}(expectedOutputPermutation),
            std::hash<Permutation>{}(qc.outputPermutation));
}

TEST_F(RealParserTest,
       OutputPermutationCorrectlySetBetweenMatchingInputAndOutputEntries) {
    usingVersion(DEFAULT_REAL_VERSION)
            .usingNVariables(4)
            .usingVariables({"v1", "v2", "v3", "v4"})
            .usingInputs({"i1", "i2", "i3", "i4"})
            .usingOutputs({"i4", "i3", "i2", "i1"})
            .withGates({
                    stringifyGate(GateType::Toffoli, {"v1"}, {"v2"}),
                    stringifyGate(GateType::Toffoli, {"v2"}, {"v1"}),
                    stringifyGate(GateType::Toffoli, {"v3"}, {"v4"}),
                    stringifyGate(GateType::Toffoli, {"v4"}, {"v3"}),
            });

    EXPECT_NO_THROW(
            qc = syrec::RealParser::import(realFileContent));

    ASSERT_EQ(4, qc.getNqubits());
    ASSERT_EQ(0, qc.getNancillae());
    ASSERT_EQ(0, qc.getNgarbageQubits());
    ASSERT_THAT(qc.getGarbage(),
                testing::ElementsAre(false, false, false, false));
    ASSERT_THAT(qc.getAncillary(),
                testing::ElementsAre(false, false, false, false));

    Permutation expectedOutputPermutation;
    expectedOutputPermutation.emplace(static_cast<Qubit>(0),
                                      static_cast<Qubit>(3));

    expectedOutputPermutation.emplace(static_cast<Qubit>(1),
                                      static_cast<Qubit>(2));

    expectedOutputPermutation.emplace(static_cast<Qubit>(2),
                                      static_cast<Qubit>(1));

    expectedOutputPermutation.emplace(static_cast<Qubit>(3),
                                      static_cast<Qubit>(0));

    ASSERT_EQ(
            std::hash<Permutation>{}(expectedOutputPermutation),
            std::hash<Permutation>{}(qc.outputPermutation));
}

TEST_F(RealParserTest, OutputPermutationForGarbageQubitsNotCreated) {
    usingVersion(DEFAULT_REAL_VERSION)
            .usingNVariables(4)
            .usingVariables({"v1", "v2", "v3", "v4"})
            .usingInputs({"i1", "i2", "i3", "i4"})
            .withGarbageValues({isNotGarbageState, isGarbageState, isGarbageState,
                                isNotGarbageState})
            .usingOutputs({"i4", "o1", "o2", "i1"})
            .withGates({
                    stringifyGate(GateType::Toffoli, {"v1"}, {"v2"}),
                    stringifyGate(GateType::Toffoli, {"v2"}, {"v1"}),
                    stringifyGate(GateType::Toffoli, {"v3"}, {"v4"}),
                    stringifyGate(GateType::Toffoli, {"v4"}, {"v3"}),
            });

    EXPECT_NO_THROW(
            qc = syrec::RealParser::import(realFileContent));

    ASSERT_EQ(4, qc.getNqubits());
    ASSERT_EQ(0, qc.getNancillae());
    ASSERT_EQ(2, qc.getNgarbageQubits());
    ASSERT_THAT(qc.getGarbage(),
                testing::ElementsAre(false, true, true, false));
    ASSERT_THAT(qc.getAncillary(),
                testing::ElementsAre(false, false, false, false));

    Permutation expectedOutputPermutation;
    expectedOutputPermutation.emplace(static_cast<Qubit>(0),
                                      static_cast<Qubit>(3));

    expectedOutputPermutation.emplace(static_cast<Qubit>(3),
                                      static_cast<Qubit>(0));

    ASSERT_EQ(
            std::hash<Permutation>{}(expectedOutputPermutation),
            std::hash<Permutation>{}(qc.outputPermutation));
}

TEST_F(RealParserTest, CheckIdentityInitialLayout) {
    usingVersion(DEFAULT_REAL_VERSION)
            .usingNVariables(2)
            .usingVariables({"v1", "v2"})
            .usingInitialLayout({"v1", "v2"})
            .withEmptyGateList();

    EXPECT_NO_THROW(
            qc = syrec::RealParser::import(realFileContent));

    ASSERT_EQ(2, qc.getNqubits());

    const Permutation expectedInitialLayout = getIdentityPermutation(2);
    ASSERT_EQ(
            std::hash<Permutation>{}(expectedInitialLayout),
            std::hash<Permutation>{}(qc.initialLayout));
}

TEST_F(RealParserTest, CheckNoneIdentityInitialLayout) {
    usingVersion(DEFAULT_REAL_VERSION)
            .usingNVariables(4)
            .usingVariables({"v1", "v2", "v3", "v4"})
            .usingInitialLayout({"v4", "v2", "v1", "v3"})
            .withEmptyGateList();

    EXPECT_NO_THROW(
            qc = syrec::RealParser::import(realFileContent));

    ASSERT_EQ(4, qc.getNqubits());
    Permutation expectedInitialLayout;

    expectedInitialLayout.emplace(static_cast<Qubit>(0), static_cast<Qubit>(2));

    expectedInitialLayout.emplace(static_cast<Qubit>(1), static_cast<Qubit>(1));

    expectedInitialLayout.emplace(static_cast<Qubit>(2), static_cast<Qubit>(3));

    expectedInitialLayout.emplace(static_cast<Qubit>(3), static_cast<Qubit>(0));
    ASSERT_EQ(
            std::hash<Permutation>{}(expectedInitialLayout),
            std::hash<Permutation>{}(qc.initialLayout));
}

TEST_F(RealParserTest, GateWithoutExplicitNumGateLinesDefinitionOk) {
    usingVersion(DEFAULT_REAL_VERSION)
            .usingNVariables(2)
            .usingVariables({"v1", "v2"})
            .withGates({stringifyGate(GateType::V, {}, {"v1", "v2"})});

    EXPECT_NO_THROW(
            qc = syrec::RealParser::import(realFileContent));

    ASSERT_EQ(2, qc.getNqubits());
    ASSERT_EQ(1, qc.getNops());
}

TEST_F(RealParserTest, VariableDefinitionWithCommentLineAsPostfix) {
    usingVersion(DEFAULT_REAL_VERSION)
            .usingNVariables(2)
            .usingVariables({"v1", "v2"},
                            std::make_optional(createComment(" a test comment")))
            .withEmptyGateList();

    EXPECT_NO_THROW(
            qc = syrec::RealParser::import(realFileContent));

    ASSERT_EQ(2, qc.getNqubits());
}

TEST_F(RealParserTest, VariableDefinitionWithWhitespacePostfix) {
    usingVersion(DEFAULT_REAL_VERSION)
            .usingNVariables(2)
            .usingVariables({"v1", "v2"}, std::make_optional(" \t\t \t"))
            .withEmptyGateList();

    EXPECT_NO_THROW(
            qc = syrec::RealParser::import(realFileContent));

    ASSERT_EQ(2, qc.getNqubits());
}

TEST_F(RealParserTest, InitialLayoutDefinitionWithCommentLineAsPostfix) {
    usingVersion(DEFAULT_REAL_VERSION)
            .usingNVariables(2)
            .usingVariables({"v1", "v2"})
            .usingInitialLayout({"v2", "v1"},
                                std::make_optional(createComment(" a test comment")))
            .withEmptyGateList();

    EXPECT_NO_THROW(
            qc = syrec::RealParser::import(realFileContent));
}

TEST_F(RealParserTest, InitialLayoutDefinitionWithWhitespaceAsPostfix) {
    usingVersion(DEFAULT_REAL_VERSION)
            .usingNVariables(2)
            .usingVariables({"v1", "v2"})
            .usingInitialLayout({"v2", "v1"}, std::make_optional(" \t\t \t"))
            .withEmptyGateList();

    EXPECT_NO_THROW(
            qc = syrec::RealParser::import(realFileContent));
}

TEST_F(RealParserTest, InputsDefinitionWithCommentLineAsPostfix) {
    usingVersion(DEFAULT_REAL_VERSION)
            .usingNVariables(2)
            .usingVariables({"v1", "v2"})
            .usingInputs({"i2", "i1"},
                         std::make_optional(createComment(" a test comment")))
            .withEmptyGateList();

    EXPECT_NO_THROW(
            qc = syrec::RealParser::import(realFileContent));
}

TEST_F(RealParserTest, InputsDefinitionWithWhitespaceAsPostfix) {
    usingVersion(DEFAULT_REAL_VERSION)
            .usingNVariables(2)
            .usingVariables({"v1", "v2"})
            .usingInputs({"i2", "i1"}, std::make_optional(" \t\t \t"))
            .withEmptyGateList();

    EXPECT_NO_THROW(
            qc = syrec::RealParser::import(realFileContent));
}

TEST_F(RealParserTest, ConstantsDefinitionWithCommentLineAsPostfix) {
    usingVersion(DEFAULT_REAL_VERSION)
            .usingNVariables(2)
            .usingVariables({"v1", "v2"})
            .withConstants({constantValueOne, constantValueNone},
                           std::make_optional(createComment(" a test comment")))
            .withEmptyGateList();

    EXPECT_NO_THROW(
            qc = syrec::RealParser::import(realFileContent));

    ASSERT_EQ(2, qc.getNqubits());
    ASSERT_EQ(1, qc.getNancillae());
    ASSERT_EQ(0, qc.getNgarbageQubits());
    ASSERT_THAT(qc.getAncillary(),
                testing::ElementsAre(true, false));
}

TEST_F(RealParserTest, ConstantsDefinitionWithWhitespaceAsPostfix) {
    usingVersion(DEFAULT_REAL_VERSION)
            .usingNVariables(2)
            .usingVariables({"v1", "v2"})
            .withConstants({constantValueOne, constantValueNone},
                           std::make_optional(" \t\t \t"))
            .withEmptyGateList();

    EXPECT_NO_THROW(
            qc = syrec::RealParser::import(realFileContent));

    ASSERT_EQ(2, qc.getNqubits());
    ASSERT_EQ(1, qc.getNancillae());
    ASSERT_EQ(0, qc.getNgarbageQubits());
    ASSERT_THAT(qc.getAncillary(),
                testing::ElementsAre(true, false));
}

TEST_F(RealParserTest, OutputsDefinitionWithCommentLineAsPostfix) {
    usingVersion(DEFAULT_REAL_VERSION)
            .usingNVariables(2)
            .usingVariables({"v1", "v2"})
            .usingOutputs({"o2", "o1"},
                          std::make_optional(createComment(" a test comment")))
            .withEmptyGateList();

    EXPECT_NO_THROW(
            qc = syrec::RealParser::import(realFileContent));
}

TEST_F(RealParserTest, OutputsDefinitionWithWhitespaceAsPostfix) {
    usingVersion(DEFAULT_REAL_VERSION)
            .usingNVariables(2)
            .usingVariables({"v1", "v2"})
            .usingOutputs({"o2", "o1"}, std::make_optional(" \t\t \t"))
            .withEmptyGateList();

    EXPECT_NO_THROW(
            qc = syrec::RealParser::import(realFileContent));
}

TEST_F(RealParserTest, GarbageDefinitionWithCommentLineAsPostfix) {
    usingVersion(DEFAULT_REAL_VERSION)
            .usingNVariables(2)
            .usingVariables({"v1", "v2"})
            .withGarbageValues({isGarbageState, isNotGarbageState},
                               std::make_optional(createComment(" a test comment")))
            .withEmptyGateList();

    EXPECT_NO_THROW(
            qc = syrec::RealParser::import(realFileContent));

    ASSERT_EQ(2, qc.getNqubits());
    ASSERT_EQ(0, qc.getNancillae());
    ASSERT_EQ(1, qc.getNgarbageQubits());
    ASSERT_THAT(qc.getGarbage(),
                testing::ElementsAre(true, false));
}

TEST_F(RealParserTest, GarbageDefinitionWithWhitespaceAsPostfix) {
    usingVersion(DEFAULT_REAL_VERSION)
            .usingNVariables(2)
            .usingVariables({"v1", "v2"})
            .withGarbageValues({isNotGarbageState, isGarbageState},
                               std::make_optional(" \t\t \t"))
            .withEmptyGateList();

    EXPECT_NO_THROW(
            qc = syrec::RealParser::import(realFileContent));

    ASSERT_EQ(2, qc.getNqubits());
    ASSERT_EQ(0, qc.getNancillae());
    ASSERT_EQ(1, qc.getNgarbageQubits());
    ASSERT_THAT(qc.getGarbage(),
                testing::ElementsAre(false, true));
}

TEST_F(RealParserTest, GateDefinitionWithCommentLineAsPostfix) {
    usingVersion(DEFAULT_REAL_VERSION)
            .usingNVariables(2)
            .usingVariables({"v1", "v2"})
            .withGates({stringifyGate(
                    GateType::Toffoli, std::nullopt, {"v1"}, {"v2"},
                    std::make_optional(createComment(" a test comment")))});

    EXPECT_NO_THROW(
            qc = syrec::RealParser::import(realFileContent));

    ASSERT_EQ(2, qc.getNqubits());
    ASSERT_EQ(1, qc.getNops());
}

TEST_F(RealParserTest, GateDefinitionWithWhitespaceAsPostfix) {
    usingVersion(DEFAULT_REAL_VERSION)
            .usingNVariables(2)
            .usingVariables({"v1", "v2"})
            .withGates({stringifyGate(GateType::Toffoli, std::nullopt, {"v1"}, {"v2"},
                                      std::make_optional(" \t\t \t"))});

    EXPECT_NO_THROW(
            qc = syrec::RealParser::import(realFileContent));

    ASSERT_EQ(2, qc.getNqubits());
    ASSERT_EQ(1, qc.getNops());
}

TEST_F(RealParserTest, CombinationOfCommentLineAndWhitespacePostfixAllowed) {
    usingVersion(DEFAULT_REAL_VERSION)
            .usingNVariables(2)
            .usingVariables(
                    {"v1", "v2"},
                    std::make_optional(" \t\t \t" + createComment(" a test comment")))
            .withGates({stringifyGate(
                    GateType::Toffoli, std::nullopt, {"v1"}, {"v2"},
                    std::make_optional(" \t\t \t" + createComment(" a test comment")))});

    EXPECT_NO_THROW(
            qc = syrec::RealParser::import(realFileContent));

    ASSERT_EQ(2, qc.getNqubits());
    ASSERT_EQ(1, qc.getNops());
}<|MERGE_RESOLUTION|>--- conflicted
+++ resolved
@@ -1,5 +1,3 @@
-<<<<<<< HEAD
-=======
 /*
  * Copyright (c) 2023 - 2025 Chair for Design Automation, TUM
  * Copyright (c) 2025 Munich Quantum Software Company GmbH
@@ -10,7 +8,6 @@
  * Licensed under the MIT License
  */
 
->>>>>>> 214bda5c
 #include "core/real/parser.hpp"
 #include "ir/Definitions.hpp"
 #include "ir/Permutation.hpp"

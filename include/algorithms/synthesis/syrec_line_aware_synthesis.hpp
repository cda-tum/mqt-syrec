--- conflicted
+++ resolved
@@ -40,23 +40,13 @@
 
         bool inverse(Circuit& circuit);
 
-<<<<<<< HEAD
-        void assignAdd(bool& status, std::vector<unsigned>& rhs, std::vector<unsigned>& lhs, const AssignStatement::AssignOperation& op) override;
+        bool assignAdd(Circuit& circuit, std::vector<unsigned>& rhs, std::vector<unsigned>& lhs, AssignStatement::AssignOperation assignOperation) override;
 
-        void assignSubtract(bool& status, std::vector<unsigned>& rhs, std::vector<unsigned>& lhs, const AssignStatement::AssignOperation& op) override;
+        bool assignSubtract(Circuit& circuit, std::vector<unsigned>& rhs, std::vector<unsigned>& lhs, AssignStatement::AssignOperation assignOperation) override;
 
-        void assignExor(bool& status, std::vector<unsigned>& lhs, std::vector<unsigned>& rhs, const AssignStatement::AssignOperation& op) override;
+        bool assignExor(Circuit& circuit, std::vector<unsigned>& lhs, std::vector<unsigned>& rhs, AssignStatement::AssignOperation assignOperation) override;
 
-        bool solver(const std::vector<unsigned>& expRhs, AssignStatement::AssignOperation statOp, const std::vector<unsigned>& expLhs, BinaryExpression::BinaryOperation expOp, const std::vector<unsigned>& statLhs);
-=======
-        bool assignAdd(Circuit& circuit, std::vector<unsigned>& rhs, std::vector<unsigned>& lhs, const unsigned& op) override;
-
-        bool assignSubtract(Circuit& circuit, std::vector<unsigned>& rhs, std::vector<unsigned>& lhs, const unsigned& op) override;
-
-        bool assignExor(Circuit& circuit, std::vector<unsigned>& lhs, std::vector<unsigned>& rhs, const unsigned& op) override;
-
-        bool solver(Circuit& circuit, const std::vector<unsigned>& expRhs, unsigned statOp, const std::vector<unsigned>& expLhs, unsigned expOp, const std::vector<unsigned>& statLhs);
->>>>>>> 25c00fde
+        bool solver(Circuit& circuit, const std::vector<unsigned>& expRhs, AssignStatement::AssignOperation assignOperation, const std::vector<unsigned>& expLhs, BinaryExpression::BinaryOperation binaryOperation, const std::vector<unsigned>& statLhs);
 
         bool flow(const Expression::ptr& expression, std::vector<unsigned>& v);
         bool flow(const VariableExpression& expression, std::vector<unsigned>& v);
@@ -80,22 +70,12 @@
             return synthesisOfExprOk;
         }
 
-<<<<<<< HEAD
-        bool expEvaluate(std::vector<unsigned>& lines, BinaryExpression::BinaryOperation op, const std::vector<unsigned>& lhs, const std::vector<unsigned>& rhs);
+        bool expEvaluate(Circuit& circuit, std::vector<unsigned>& lines, BinaryExpression::BinaryOperation binaryOperation, const std::vector<unsigned>& lhs, const std::vector<unsigned>& rhs) const;
 
-        bool expressionSingleOp(BinaryExpression::BinaryOperation op, const std::vector<unsigned>& expLhs, const std::vector<unsigned>& expRhs);
-=======
-        bool expEvaluate(Circuit& circuit, std::vector<unsigned>& lines, unsigned op, const std::vector<unsigned>& lhs, const std::vector<unsigned>& rhs) const;
-
-        bool expressionSingleOp(Circuit& circuit, unsigned op, const std::vector<unsigned>& expLhs, const std::vector<unsigned>& expRhs) const;
->>>>>>> 25c00fde
+        bool expressionSingleOp(Circuit& circuit, BinaryExpression::BinaryOperation binaryOperation, const std::vector<unsigned>& expLhs, const std::vector<unsigned>& expRhs) const;
 
         static bool decreaseNewAssign(Circuit& circuit, const std::vector<unsigned>& rhs, const std::vector<unsigned>& lhs);
 
-<<<<<<< HEAD
-        bool expressionOpInverse(BinaryExpression::BinaryOperation op, const std::vector<unsigned>& expLhs, const std::vector<unsigned>& expRhs) override;
-=======
-        bool expressionOpInverse(Circuit& circuit, [[maybe_unused]] unsigned op, [[maybe_unused]] const std::vector<unsigned>& expLhs, [[maybe_unused]] const std::vector<unsigned>& expRhs) const override;
->>>>>>> 25c00fde
+        bool expressionOpInverse(Circuit& circuit, [[maybe_unused]] BinaryExpression::BinaryOperation binaryOperation, [[maybe_unused]] const std::vector<unsigned>& expLhs, [[maybe_unused]] const std::vector<unsigned>& expRhs) const override;
     };
 } // namespace syrec